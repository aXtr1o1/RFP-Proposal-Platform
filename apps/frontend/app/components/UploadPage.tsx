--- conflicted
+++ resolved
@@ -1,16 +1,10 @@
 "use client";
 
 import React, { useState, useRef } from 'react';
-<<<<<<< HEAD
 import { Upload, FileText, Settings, Send, X, CheckCircle, ChevronDown, ChevronRight, AlignLeft, Text ,Table, Layout, Type, Download, Globe, Loader, Database, CheckCircle2, AlertCircle } from 'lucide-react';
 import { createClient } from '@supabase/supabase-js';
 import MarkdownRenderer from './MarkdownRenderer.tsx';
 import { saveAllComments } from "./utils";
-=======
-import { Upload, FileText, Settings, Send, X, CheckCircle, ChevronDown, ChevronRight, AlignLeft, Text, Table, Layout, Type, Download, Globe, Loader, CheckCircle2 } from 'lucide-react';
-import { createClient } from '@supabase/supabase-js';
-import MarkdownRenderer from './MarkdownRenderer';
->>>>>>> c26bb289
 
 type OutputProps = {
   generatedDocument: string | null;
@@ -76,17 +70,11 @@
       <div className="flex-1 overflow-auto  p-6 bg-gray-50">
         {markdownContent ? (
           <div className="max-w-4xl max-h-screen mx-auto bg-white rounded-lg shadow-sm border border-gray-200 p-8" style={{ overflow: "scroll" }}>
-<<<<<<< HEAD
           <MarkdownRenderer markdownContent={markdownContent} />
           
           </div>
           
           ) : (
-=======
-            <MarkdownRenderer markdownContent={markdownContent} />
-          </div>
-        ) : (
->>>>>>> c26bb289
           <div className="h-full flex items-center justify-center">
             <div className="text-center max-w-md">
               <FileText className="mx-auto mb-4 text-green-500" size={64} />
@@ -94,7 +82,6 @@
               <p className="text-sm text-gray-600 mb-4">
                 Your proposal document has been generated successfully.
               </p>
-<<<<<<< HEAD
             
                       <div className="bg-white p-4 rounded-lg shadow-sm border mb-6">
                         <div className="space-y-2">
@@ -110,21 +97,6 @@
                 )},
 
                 
-=======
-              <div className="bg-white p-4 rounded-lg shadow-sm border mb-6">
-                <div className="space-y-2">
-                  <p className="text-xs text-gray-500">Format: Microsoft Word (.docx)</p>
-                  <p className="text-xs text-gray-500">Status: Generated Successfully</p>
-                  {generatedDocument && (
-                    <p className="text-xs text-gray-500">File: {generatedDocument}</p>
-                  )}
-                </div>
-              </div>
-            </div>
-          </div>
-        )}
-      </div>
->>>>>>> c26bb289
     </div>
             </div>
   );
@@ -394,8 +366,8 @@
     }
 
     const result = await res.json().catch(() => ({}));
-    const docxShareUrl = result.proposal_word_url;
-    const pdfShareUrl = result.proposal_pdf_url;
+    const docxShareUrl = result.wordLink;
+    const pdfShareUrl = result.pdfLink;
     const proposalContent = result.proposal_content;
     
     console.log("Word download link:", docxShareUrl);
@@ -467,59 +439,9 @@
       if (!supabaseConnected) {
         alert("Supabase connection failed. Comments will not be saved.");
       }
-<<<<<<< HEAD
       
      
 
-=======
-
-      const uploadFileToSupabase = async (
-        file: File,
-        bucket: string,
-        uuid: string,
-        index: number
-      ): Promise<{ name: string; url: string; size: number }> => {
-        try {
-          const timestamp = Date.now();
-          const sanitizedFileName = file.name.replace(/[^a-zA-Z0-9.-]/g, '_');
-          const filePath = `${uuid}/${timestamp}_${index}_${sanitizedFileName}`;
-
-          console.log(`Uploading ${file.name} to bucket: ${bucket}, path: ${filePath}`);
-
-          const { data: uploadData, error: uploadError } = await supabase.storage
-            .from(bucket)
-            .upload(filePath, file, {
-              contentType: file.type || "application/octet-stream",
-              upsert: true,
-            });
-
-          if (uploadError) {
-            console.error(`Upload error for ${file.name}:`, uploadError);
-            throw new Error(`Failed to upload ${file.name}: ${uploadError.message}`);
-          }
-
-          console.log(`Successfully uploaded ${file.name}:`, uploadData);
-
-          const { data: urlData } = supabase.storage
-            .from(bucket)
-            .getPublicUrl(filePath);
-
-          if (!urlData.publicUrl) {
-            throw new Error(`Failed to get public URL for ${file.name}`);
-          }
-
-          return { 
-            name: file.name, 
-            url: urlData.publicUrl,
-            size: file.size
-          };
-
-        } catch (error) {
-          console.error(`Error processing file ${file.name}:`, error);
-          throw error;
-        }
-      };
->>>>>>> c26bb289
 
        const updateDatabaseRecord = async (
         uuid: string,
@@ -527,6 +449,7 @@
         supportingFileData: string | null
       ) => {
         try {
+          // Try to update existing record first
           const { data: updateData, error: updateError } = await supabase
             .from("Data_Table")
             .update({
@@ -536,6 +459,7 @@
             .eq("uuid", uuid)
             .select();
 
+          // If no rows were updated, insert a new record
           if (!updateError && (!updateData || updateData.length === 0)) {
             console.log('No existing record found, creating new record...');
             
@@ -571,11 +495,7 @@
 
       const MAX_FILE_SIZE = 50 * 1024 * 1024;
       const allFiles = [...rfpFiles, ...supportingFiles];
-<<<<<<< HEAD
     
-=======
-      
->>>>>>> c26bb289
       for (const file of allFiles) {
         if (file.size > MAX_FILE_SIZE) {
           throw new Error(`File ${file.name} exceeds 50MB size limit`);
@@ -623,7 +543,6 @@
           result.status === 'fulfilled'
         )
         .map(result => result.value);
-<<<<<<< HEAD
 
       const successfulSupportingUploads = supportingResults
         .filter((result): result is PromiseFulfilledResult<{ name: string; url: string; size: number }> => 
@@ -645,29 +564,6 @@
 
       await updateDatabaseRecord(uuid, rfpFileData, supportingFileData);
 
-=======
-
-      const successfulSupportingUploads = supportingResults
-        .filter((result): result is PromiseFulfilledResult<{ name: string; url: string; size: number }> => 
-          result.status === 'fulfilled'
-        )
-        .map(result => result.value);
-
-      console.log('Successful RFP uploads:', successfulRfpUploads.length);
-      console.log('Successful supporting uploads:', successfulSupportingUploads.length);
-
-      if (successfulRfpUploads.length === 0) {
-        throw new Error("No RFP files were successfully uploaded. Cannot proceed.");
-      }
-
-      setProcessingStage('Updating database records...');
-      
-      const rfpFileData = successfulRfpUploads.length > 0 ? successfulRfpUploads[0].url : null;
-      const supportingFileData = successfulSupportingUploads.length > 0 ? successfulSupportingUploads[0].url : null;
-
-      await updateDatabaseRecord(uuid, rfpFileData, supportingFileData);
-
->>>>>>> c26bb289
       setProcessingStage('Sending to AI processing engine...');
 
       const { docxShareUrl, pdfShareUrl, proposalContent } = await postUuidConfig(uuid, config);
@@ -701,14 +597,10 @@
       setIsUploading(true);
       setUploadProgress(0);
       setProcessingStage('Regenerating document...');
-<<<<<<< HEAD
       console.log('Regenerating with commentConfig', commentConfigList);
       saveAllComments(supabase,jobUuid, commentConfigList);
       
       setCommentConfigList([]);
-=======
-      
->>>>>>> c26bb289
       const res = await fetch(`http://127.0.0.1:8000/api/regenerate/${jobUuid}`, {
         method: "POST",
         headers: { "Content-Type": "application/json" },
@@ -726,9 +618,8 @@
       }
 
       const result = await res.json().catch(() => ({}));
-      const docxShareUrl = result.word_url;
-      const pdfShareUrl = result.pdf_url;
-<<<<<<< HEAD
+      const docxShareUrl = result.wordLink;
+      const pdfShareUrl = result.pdfLink;
       const contents = result.updated_markdown;
       
       console.log("Updated markdown content received:", contents? "Yes" : "No");
@@ -738,13 +629,6 @@
       setWordLink(docxShareUrl);
       setPdfLink(pdfShareUrl);
       setMarkdownContent(contents || null);
-=======
-      const proposalContent = result.proposal_content;
-
-      setWordLink(docxShareUrl);
-      setPdfLink(pdfShareUrl);
-      setMarkdownContent(proposalContent || null);
->>>>>>> c26bb289
       setGeneratedDocument('Regenerated_Proposal.docx');
     } catch (error) {
       console.error('Regenerate failed:', error);
@@ -932,21 +816,10 @@
        {isTextarea ? (
         <textarea
           value={localValue as string}
-<<<<<<< HEAD
             onChange={(e) => setLocalValue(e.target.value)}
             onFocus={handleFocus}
             onBlur={handleBlur}
             placeholder={placeholder}
-=======
-          onChange={(e) => {
-            const newValue = e.target.value;
-            setLocalValue(newValue);
-            onChange(newValue); // Update the value
-          }}
-          onFocus={handleFocus}
-          onBlur={handleBlur}
-          placeholder={placeholder}
->>>>>>> c26bb289
           rows={rows}
           className="w-full px-2 py-1 text-xs border border-gray-200 rounded focus:ring-1 focus:ring-gray-400 focus:border-gray-400 text-gray-900 resize-none"
         />
@@ -1016,20 +889,7 @@
   React.useEffect(() => {
     checkSupabaseConnection();
   }, []);
-<<<<<<< HEAD
  
-=======
-  const [comment1, setComment1] = useState<string>("");
-  const [comment2, setComment2] = useState<string>("");
-
-  const handleCommentChange1 = (value: string | boolean) => {
-    setComment1(String(value));
-  };
-
-  const handleCommentChange2 = (value: string | boolean) => {
-    setComment2(String(value));
-  };
->>>>>>> c26bb289
 
   return (
     <>
@@ -1378,17 +1238,12 @@
               </div>
             </ConfigSection>)}
             {/* Comments ConfigSection */}
-<<<<<<< HEAD
             {markdownContent && (<ConfigSection
-=======
-            {markdownContent &&(<ConfigSection
->>>>>>> c26bb289
               title="Comments"
               icon={Text}
               isExpanded={true}
               onToggle={() => {}}
             >
-<<<<<<< HEAD
              {commentConfigList.length > 0 && (
   <div className="mt-4 space-y-3">
     <h4 className="text-sm font-medium text-gray-700">Added Comments</h4>
@@ -1449,30 +1304,6 @@
               </button>
             </div>
                         </ConfigSection>)}
-=======
-              <div className="grid grid-cols-1 gap-4">
-                <InputField
-                  label="Content"
-                  value={comment1}
-                  onChange={handleCommentChange1}
-                  placeholder="Enter the Content"
-                  isTextarea={true}
-                  rows={6}
-                />
-              </div>
-              <div className="grid grid-cols-1 gap-4">
-                <InputField
-                  label="Comment"
-                  value={comment2}
-                  onChange={handleCommentChange2}
-                  placeholder="Enter the Comment"
-                  isTextarea={true}
-                  rows={6}
-
-                />
-              </div>
-            </ConfigSection>)}
->>>>>>> c26bb289
 
             {/* Header & Footer */}
             { !markdownContent &&(
