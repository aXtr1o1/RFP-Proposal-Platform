"use client";

import React, { useState, useRef } from 'react';
<<<<<<< HEAD
import { Upload, FileText, Settings, Send, X, CheckCircle, ChevronDown, ChevronRight, AlignLeft, Text, Table, Layout, Type, Download, Globe, Loader, CheckCircle2 } from 'lucide-react';
import { createClient } from '@supabase/supabase-js';
import MarkdownRenderer from './MarkdownRenderer';
=======
import { Upload, FileText, Settings, Send, X, CheckCircle, ChevronDown, ChevronRight, AlignLeft, Text ,Table, Layout, Type, Download, Globe, Loader, Database, CheckCircle2, AlertCircle } from 'lucide-react';
import { createClient } from '@supabase/supabase-js';
import MarkdownRenderer from './MarkdownRenderer.tsx';
import { saveAllComments } from "./utils";
>>>>>>> e28bfca6

type OutputProps = {
  generatedDocument: string | null;
  markdownContent: string | null;
  wordLink: string | null;
  pdfLink: string | null;
  jobUuid: string | null;
};


const OutputDocumentDisplayBase: React.FC<OutputProps> = ({
  generatedDocument,
  markdownContent,
  wordLink,
  pdfLink,
  jobUuid,
}) => {
  
  return (
    <div className="bg-white rounded-lg shadow-sm border border-gray-200 h-full flex flex-col">
      {/* Header with actions */}
      <div className="border-b border-gray-100 p-4 flex items-center justify-between">
        <div className="flex items-center gap-2">
          <CheckCircle2 className="text-green-500" size={16} />
          <h3 className="text-sm font-medium text-gray-800">Generated Proposal</h3>
          {generatedDocument && (
            <span className="text-xs text-gray-500 bg-gray-100 px-2 py-1 rounded">
              {generatedDocument}
            </span>
          )}
        </div>
        <div className="flex items-center gap-2">
          {wordLink && (
            <button
              className="bg-blue-600 text-white px-4 py-2 rounded text-sm font-medium hover:bg-blue-700 transition-colors duration-200 flex items-center gap-2"
              onClick={() => {
                const t = Date.now();
                const url = `${wordLink}${wordLink.includes('?') ? '&' : '?'}download=proposal_${jobUuid||'file'}.docx&t=${t}`;
                window.open(url, "_blank");
              }}
              title="Download Word document"
            >
              <Download size={16} /> Word
            </button>
          )}
          {pdfLink && (
            <button
              className="bg-blue-600 text-white px-4 py-2 rounded text-sm font-medium hover:bg-blue-700 transition-colors duration-200 flex items-center gap-2"
              onClick={() => {
                const t = Date.now();
                const url = `${pdfLink}${pdfLink.includes('?') ? '&' : '?'}download=proposal_${jobUuid||'file'}.pdf&t=${t}`;
                window.open(url, "_blank");
              }}
              title="Download PDF document"
            >
              <Download size={16} /> PDF
            </button>
          )}
        </div>
      </div>

      {/* Body / Markdown Preview */}
      <div className="flex-1 overflow-auto  p-6 bg-gray-50">
        {markdownContent ? (
          <div className="max-w-4xl max-h-screen mx-auto bg-white rounded-lg shadow-sm border border-gray-200 p-8" style={{ overflow: "scroll" }}>
<<<<<<< HEAD
            <MarkdownRenderer markdownContent={markdownContent} />
          </div>
        ) : (
=======
          <MarkdownRenderer markdownContent={markdownContent} />
          
          </div>
          
          ) : (
>>>>>>> e28bfca6
          <div className="h-full flex items-center justify-center">
            <div className="text-center max-w-md">
              <FileText className="mx-auto mb-4 text-green-500" size={64} />
              <h4 className="text-lg font-medium text-gray-800 mb-2">Document Ready</h4>
              <p className="text-sm text-gray-600 mb-4">
                Your proposal document has been generated successfully.
              </p>
<<<<<<< HEAD
              <div className="bg-white p-4 rounded-lg shadow-sm border mb-6">
                <div className="space-y-2">
                  <p className="text-xs text-gray-500">Format: Microsoft Word (.docx)</p>
                  <p className="text-xs text-gray-500">Status: Generated Successfully</p>
                  {generatedDocument && (
                    <p className="text-xs text-gray-500">File: {generatedDocument}</p>
                  )}
                </div>
              </div>
            </div>
          </div>
        )}
      </div>
=======
            
                      <div className="bg-white p-4 rounded-lg shadow-sm border mb-6">
                        <div className="space-y-2">
                          <p className="text-xs text-gray-500">Format: Microsoft Word (.docx)</p>
                          <p className="text-xs text-gray-500">Status: Generated Successfully</p>
                          {generatedDocument && (
                            <p className="text-xs text-gray-500">File: {generatedDocument}</p>
                          )}
                        </div>
                      </div>
                    </div>
                  </div>
                )},

                
>>>>>>> e28bfca6
    </div>
            </div>
  );
};

export const OutputDocumentDisplay = React.memo(
  OutputDocumentDisplayBase,
  (prev, next) =>
    prev.generatedDocument === next.generatedDocument &&
    prev.markdownContent === next.markdownContent &&
    prev.wordLink === next.wordLink &&
    prev.pdfLink === next.pdfLink &&
    prev.jobUuid === next.jobUuid
);

interface UploadPageProps {}

const UploadPage: React.FC<UploadPageProps> = () => {
  const [rfpFiles, setRfpFiles] = useState<File[]>([]);
  const [supportingFiles, setSupportingFiles] = useState<File[]>([]);
  const [config, setConfig] = useState<string>('');
  const [language, setLanguage] = useState<string>('arabic');
  const [dragActiveRfp, setDragActiveRfp] = useState(false);
  const [dragActiveSupporting, setDragActiveSupporting] = useState(false);
  const [isUploading, setIsUploading] = useState(false);
  const [uploadProgress, setUploadProgress] = useState(0);
  const [processingStage, setProcessingStage] = useState('');
  const [generatedDocument, setGeneratedDocument] = useState<string | null>(null);
  const [wordLink, setWordLink] = useState<string | null>(null);
  const [pdfLink, setPdfLink] = useState<string | null>(null);
  const [markdownContent, setMarkdownContent] = useState<string | null>(null);
  const [isGenerated, setIsGenerated] = useState(false);
  const [jobUuid, setJobUuid] = useState<string | null>(null);
  const [supabaseConnected, setSupabaseConnected] = useState<boolean | null>(null);
  const supabaseUrl = process.env.NEXT_PUBLIC_SUPABASE_URL!
  const supabaseAnonKey = process.env.NEXT_PUBLIC_SUPABASE_ANON_KEY!
  const supabase = createClient(supabaseUrl, supabaseAnonKey)
  const [currentCommentContent, setCurrentCommentContent] = useState('');
  const [currentCommentText, setCurrentCommentText] = useState('');
  
  // Document configuration state
  type CommentItem = {
  comment1: string; // selected content
  comment2: string; // comment text
};

const [commentConfigList, setCommentConfigList] = useState<CommentItem[]>([]);
  const [docConfig, setDocConfig] = useState({
    // Layout
    page_orientation: 'portrait',
    text_alignment: 'left',
    reading_direction: 'ltr',
    top_margin: '1.0',
    bottom_margin: '1.0',
    left_margin: '1.0',
    right_margin: '1.0',
    
    // Typography
    body_font_size: '11',
    heading_font_size: '14',
    title_font_size: '16',
    bullet_font_size: '11',
    table_font_size: '10',
    title_color: '#1a1a1a',
    heading_color: '#2d2d2d',
    body_color: '#4a4a4a',
    
    // Table Styling
    auto_fit_tables: true,
    table_width: '100',
    show_table_borders: true,
    border_color: '#cccccc',
    border_style: 'single',
    border_preset: 'grid',
    header_background: '#f8f9fa',
    table_background: '#ffffff',
    
    // Header & Footer
    include_header: true,
    include_footer: true,
    company_name: '',
    company_tagline: '',
    logo_file_path: '',
    footer_left: '',
    footer_center: '',
    footer_right: '',
    show_page_numbers: true,

    
  });

  const [expandedSections, setExpandedSections] = useState({
    layout: true,
    typography: false,
    tables: false,
    branding: false
  });
  
  const rfpInputRef = useRef<HTMLInputElement>(null);
  const supportingInputRef = useRef<HTMLInputElement>(null);
  const markdownContainerRef = useRef<HTMLDivElement>(null);

  const toggleSection = (section: keyof typeof expandedSections) => {
    setExpandedSections(prev => ({
      ...prev,
      [section]: !prev[section]
    }));
  };

  const uploadFileToSupabase = async (
        file: File,
        bucket: string,
        uuid: string,
        index: number
      ): Promise<{ name: string; url: string; size: number }> => {
        try {
          // Create unique file path
          const timestamp = Date.now();
          const sanitizedFileName = file.name.replace(/[^a-zA-Z0-9.-]/g, '_');
          const filePath = `${uuid}/${timestamp}_${index}_${sanitizedFileName}`;

          console.log(`Uploading ${file.name} to bucket: ${bucket}, path: ${filePath}`);

          // Upload to Supabase storage
          const { data: uploadData, error: uploadError } = await supabase.storage
            .from(bucket)
            .upload(filePath, file, {
              contentType: file.type || "application/octet-stream",
              upsert: true,
            });

          if (uploadError) {
            console.error(`Upload error for ${file.name}:`, uploadError);
            throw new Error(`Failed to upload ${file.name}: ${uploadError.message}`);
          }

          console.log(`Successfully uploaded ${file.name}:`, uploadData);

          // Get public URL
          const { data: urlData } = supabase.storage
            .from(bucket)
            .getPublicUrl(filePath);

          if (!urlData.publicUrl) {
            throw new Error(`Failed to get public URL for ${file.name}`);
          }

          return { 
            name: file.name, 
            url: urlData.publicUrl,
            size: file.size
          };

        } catch (error) {
          console.error(`Error processing file ${file.name}:`, error);
          throw error;
        }
      };
 const updateConfig = (key: string, value: string | boolean) => {
    setDocConfig(prev => ({
      ...prev,
      [key]: value
    }));
  };

  const updateComment = (key: 'comment1' | 'comment2', value: string | boolean) => {
     setCommentConfigList(prev => [...prev, { comment1: '', comment2: '', [key]: value }]);
  };
  // Check Supabase connection
  const checkSupabaseConnection = async () => {
    try {
      const res = await fetch("/nextapi/check-supabase");
      if (!res.ok) {
        console.error("check-supabase HTTP NOT OKAY", res.status);
        return false;
      }
      const data = await res.json();
      if (data.connected) {
        console.log("✅ Supabase connected");
        setSupabaseConnected(true);
        return true;
      } else {
        console.log("❌ Supabase not connected:", data.error);
        setSupabaseConnected(false);
        return false;
      }
    } catch (err) {
      console.error("Supabase check failed", err);
      setSupabaseConnected(false);
      return false;
    }
  };

  const handleDrag = (e: React.DragEvent, setDragActive: (active: boolean) => void) => {
    e.preventDefault();
    e.stopPropagation();
    if (e.type === 'dragenter' || e.type === 'dragover') {
      setDragActive(true);
    } else if (e.type === 'dragleave') {
      setDragActive(false);
    }
  };

  const handleDrop = (e: React.DragEvent, fileType: 'rfp' | 'supporting') => {
    e.preventDefault();
    e.stopPropagation();
    if (fileType === 'rfp') setDragActiveRfp(false);
    else setDragActiveSupporting(false);

    const valid = Array.from(e.dataTransfer.files).filter(f =>
      f.type === 'application/pdf' ||
      f.type === 'application/msword' ||
      f.type === 'application/vnd.openxmlformats-officedocument.wordprocessingml.document'
    );
    const file = valid[0];
    if (!file) return;

    if (fileType === 'rfp') setRfpFiles([file]);
    else setSupportingFiles([file]);
  };

  const handleFileSelect = (e: React.ChangeEvent<HTMLInputElement>, fileType: 'rfp' | 'supporting') => {
    const file = e.target.files?.[0];
    if (!file) return;

    if (
      file.type === 'application/pdf' ||
      file.type === 'application/msword' ||
      file.type === 'application/vnd.openxmlformats-officedocument.wordprocessingml.document'
    ) {
      if (fileType === 'rfp') setRfpFiles([file]);
      else setSupportingFiles([file]);
    }
    e.currentTarget.value = '';
  };

  const removeFile = (index: number, fileType: 'rfp' | 'supporting') => {
    if (fileType === 'rfp') {
      setRfpFiles(prev => prev.filter((_, i) => i !== index));
    } else {
      setSupportingFiles(prev => prev.filter((_, i) => i !== index));
    }
  };

  const generateUUID = () => {
    return 'xxxxxxxx-xxxx-4xxx-yxxx-xxxxxxxxxxxx'.replace(/[xy]/g, function(c) {
      const r = Math.random() * 16 | 0;
      const v = c == 'x' ? r : (r & 0x3 | 0x8);
      return v.toString(16);
    });
  };

  const postUuidConfig = async (uuid: string, config: string) => {
<<<<<<< HEAD
    return new Promise<{ docxShareUrl: string | null; pdfShareUrl: string | null; proposalContent: string }>((resolve, reject) => {
      fetch(`http://127.0.0.1:8000/api/initialgen/${uuid}`, {
        method: "POST",
        headers: { 
          "Content-Type": "application/json",
          "Accept": "text/event-stream"
        },
        body: JSON.stringify({
          config: config,
          docConfig: docConfig,
          timestamp: new Date().toISOString(),
          language: language
        }),
      }).then(async (res) => {
        if (!res.ok) {
          const txt = await res.text().catch(() => "");
          reject(new Error(`Backend /initialgen failed: ${res.status} ${txt}`));
          return;
        }

        if (!res.body) {
          reject(new Error("No response body"));
          return;
        }

        const reader = res.body.getReader();
        const decoder = new TextDecoder();
        let buffer = "";
        let accumulatedMarkdown = "";
        let isSaved = false;

        const processChunk = async () => {
          try {
            const { done, value } = await reader.read();
            
            if (done) {
              // Stream ended - now generate the Word and PDF documents
              console.log("Stream completed, generating documents...");
              
              try {
                // Generate Word and PDF documents using the /download endpoint
                const docRes = await fetch(`http://127.0.0.1:8000/api/download/${uuid}`, {
                  method: "POST",
                  headers: { "Content-Type": "application/json" },
                  body: JSON.stringify({
                    docConfig: docConfig,
                    language: language
                  }),
                });

                if (!docRes.ok) {
                  console.error("Failed to generate documents");
                  resolve({ 
                    docxShareUrl: null, 
                    pdfShareUrl: null, 
                    proposalContent: accumulatedMarkdown 
                  });
                  return;
                }

                const docResult = await docRes.json();
                resolve({ 
                  docxShareUrl: docResult.proposal_word_url || null, 
                  pdfShareUrl: docResult.proposal_pdf_url || null, 
                  proposalContent: accumulatedMarkdown 
                });
              } catch (error) {
                console.error("Error generating documents:", error);
                resolve({ 
                  docxShareUrl: null, 
                  pdfShareUrl: null, 
                  proposalContent: accumulatedMarkdown 
                });
              }
              return;
            }

            buffer += decoder.decode(value, { stream: true });
            
            // Split by double newlines to separate SSE events
            const events = buffer.split('\n\n');
            // Keep the last incomplete event in the buffer
            buffer = events.pop() || "";

            for (const eventBlock of events) {
              if (!eventBlock.trim()) continue;
              
              const lines = eventBlock.split('\n');
              let eventType = '';
              let dataLines: string[] = [];
              
              for (const line of lines) {
                if (line.startsWith('event:')) {
                  eventType = line.substring(6).trim();
                } else if (line.startsWith('data:')) {
                  // Don't trim data content - preserve whitespace in markdown
                  const dataContent = line.substring(5);
                  // Only remove the single leading space that SSE spec adds after 'data:'
                  dataLines.push(dataContent.startsWith(' ') ? dataContent.substring(1) : dataContent);
                }
              }
              
              if (!eventType || dataLines.length === 0) continue;
              
              // Join multi-line data with newlines to preserve markdown formatting
              const data = dataLines.join('\n');
              
              if (eventType === 'chunk') {
                // Chunk data is JSON-encoded to preserve newlines and special chars
                try {
                  const decodedChunk = JSON.parse(data);
                  accumulatedMarkdown += decodedChunk;
                  console.log(`Chunk received: ${decodedChunk.length} chars, Total: ${accumulatedMarkdown.length}`);
                  setMarkdownContent(accumulatedMarkdown);
                } catch (e) {
                  console.error("Failed to parse chunk data:", e, data);
                  // Fallback: use data as-is
                  accumulatedMarkdown += data;
                  setMarkdownContent(accumulatedMarkdown);
                }
              } else if (eventType === 'stage') {
                try {
                  const stageData = JSON.parse(data);
                  console.log("Stage:", stageData.stage);
                  const stageMessages: Record<string, string> = {
                    'starting': 'Starting...',
                    'downloading_and_uploading_pdfs': 'Uploading PDFs to AI...',
                    'prompting_model': 'Generating proposal...',
                    'saving_generated_text': 'Saving content...'
                  };
                  setProcessingStage(stageMessages[stageData.stage] || stageData.stage || 'Processing...');
                } catch (e) {
                  console.warn("Failed to parse stage data:", data);
                }
              } else if (eventType === 'done') {
                try {
                  const doneData = JSON.parse(data);
                  console.log("Done:", doneData);
                  isSaved = doneData.status === "saved";
                } catch (e) {
                  console.warn("Failed to parse done data:", data);
                }
              } else if (eventType === 'error') {
                try {
                  const errorData = JSON.parse(data);
                  console.error("Stream error:", errorData.message);
                  reject(new Error(errorData.message));
                  return;
                } catch (e) {
                  console.error("Stream error:", data);
                  reject(new Error(data));
                  return;
                }
              }
            }

            processChunk();
          } catch (error) {
            reject(error);
          }
        };

        processChunk();
      }).catch(reject);
    });
=======
    const res = await fetch(`http://127.0.0.1:8000/api/initialgen/${uuid}`, {
      method: "POST",
      headers: { "Content-Type": "application/json" },
      body: JSON.stringify({
        config: config,
        docConfig: docConfig,
        timestamp: new Date().toISOString(),
        language: language
      }),
    });
    
    if (!res.ok) {
      const txt = await res.text().catch(() => "");
      throw new Error(`Backend /upload failed: ${res.status} ${txt}`);
    }

    const result = await res.json().catch(() => ({}));
    const docxShareUrl = result.wordLink;
    const pdfShareUrl = result.pdfLink;
    const proposalContent = result.proposal_content;
    
    console.log("Word download link:", docxShareUrl);
    console.log("PDF download link:", pdfShareUrl);
    console.log("Proposal content received:", proposalContent ? "Yes" : "No");
    
    return { docxShareUrl, pdfShareUrl, proposalContent };
>>>>>>> e28bfca6
  };

  const simulateProgress = () => {
    const stages = [
      { stage: 'Uploading files...', progress: 20 },
      { stage: 'Processing documents...', progress: 40 },
      { stage: 'Analyzing RFP content...', progress: 60 },
      { stage: 'Generating proposal...', progress: 80 },
      { stage: 'Finalizing document...', progress: 95 }
    ];

    let currentStage = 0;
    const interval = setInterval(() => {
      if (currentStage < stages.length) {
        setProcessingStage(stages[currentStage].stage);
        setUploadProgress(stages[currentStage].progress);
        currentStage++;
      } else {
        clearInterval(interval);
        setProcessingStage('Complete!');
        setUploadProgress(100);
      }
    }, 1000);

    return interval;
  };

  const handleDownload = () => {
    if (pdfLink) {
      window.open(`${pdfLink}?download=1`, "_blank");
    } else if (wordLink) {
      window.open(`${wordLink}?download=1`, "_blank");
    } else {
      alert("No file available to download yet.");
    }
  };

  const handleUpload = async () => {
    if (rfpFiles.length === 0) {
      alert('Please upload at least one RFP document');
      return;
    }

    if (!config.trim()) {
      alert('Please provide configuration preferences');
      return;
    }

    // Reset markdown content for new upload
    setMarkdownContent(null);
    setIsUploading(true);
    setUploadProgress(0);
    setProcessingStage('Checking connections...');
    
    const progressInterval = simulateProgress();
    
    try {
      const uuid = generateUUID();
      setJobUuid(uuid);
      
      // Check Supabase connection
      const supabaseConnected = await checkSupabaseConnection();

      if (!supabaseConnected) {
        alert("Supabase connection failed. Comments will not be saved.");
      }
<<<<<<< HEAD

      const uploadFileToSupabase = async (
        file: File,
        bucket: string,
        uuid: string,
        index: number
      ): Promise<{ name: string; url: string; size: number }> => {
        try {
          const timestamp = Date.now();
          const sanitizedFileName = file.name.replace(/[^a-zA-Z0-9.-]/g, '_');
          const filePath = `${uuid}/${timestamp}_${index}_${sanitizedFileName}`;

          console.log(`Uploading ${file.name} to bucket: ${bucket}, path: ${filePath}`);

          const { data: uploadData, error: uploadError } = await supabase.storage
            .from(bucket)
            .upload(filePath, file, {
              contentType: file.type || "application/octet-stream",
              upsert: true,
            });

          if (uploadError) {
            console.error(`Upload error for ${file.name}:`, uploadError);
            throw new Error(`Failed to upload ${file.name}: ${uploadError.message}`);
          }

          console.log(`Successfully uploaded ${file.name}:`, uploadData);

          const { data: urlData } = supabase.storage
            .from(bucket)
            .getPublicUrl(filePath);

          if (!urlData.publicUrl) {
            throw new Error(`Failed to get public URL for ${file.name}`);
          }

          return { 
            name: file.name, 
            url: urlData.publicUrl,
            size: file.size
          };

        } catch (error) {
          console.error(`Error processing file ${file.name}:`, error);
          throw error;
        }
      };
=======
      
     

>>>>>>> e28bfca6

       const updateDatabaseRecord = async (
        uuid: string,
        rfpFileData: string | null,
        supportingFileData: string | null
      ) => {
        try {
          const { data: updateData, error: updateError } = await supabase
            .from("Data_Table")
            .update({
              RFP_Files: rfpFileData,
              Supporting_Files: supportingFileData,
            })
            .eq("uuid", uuid)
            .select();

          if (!updateError && (!updateData || updateData.length === 0)) {
            console.log('No existing record found, creating new record...');
            
            const { data: insertData, error: insertError } = await supabase
              .from("Data_Table")
              .insert({
                uuid: uuid,
                RFP_Files: rfpFileData,
                Supporting_Files: supportingFileData,
              })
              .select();

            if (insertError) {
              console.error('Database insert error:', insertError);
              throw new Error(`Database insert failed: ${insertError.message}`);
            }

            console.log('New record created successfully:', insertData);
            return insertData;
          } else if (updateError) {
            console.error('Database update error:', updateError);
            throw new Error(`Database update failed: ${updateError.message}`);
          } else {
            console.log('Existing record updated successfully:', updateData);
            return updateData;
          }
        } catch (error) {
          console.error('Database operation failed:', error);
          throw error;
        }
      };
      

      const MAX_FILE_SIZE = 50 * 1024 * 1024;
      const allFiles = [...rfpFiles, ...supportingFiles];
<<<<<<< HEAD
      
=======
    
>>>>>>> e28bfca6
      for (const file of allFiles) {
        if (file.size > MAX_FILE_SIZE) {
          throw new Error(`File ${file.name} exceeds 50MB size limit`);
        }
        
        if (file.size === 0) {
          throw new Error(`File ${file.name} is empty`);
        }
      }

      setProcessingStage('Uploading files to cloud storage...');
      
      console.log('Starting RFP file uploads...');
      const rfpResults = await Promise.allSettled(
        rfpFiles.map((file, index) => uploadFileToSupabase(file, "rfp", uuid, index))
      );

      console.log('Starting supporting file uploads...');
      const supportingResults = await Promise.allSettled(
        supportingFiles.map((file, index) => uploadFileToSupabase(file, "supporting", uuid, index))
      );

      const failedRfpUploads = rfpResults.filter(result => result.status === 'rejected');
      const failedSupportingUploads = supportingResults.filter(result => result.status === 'rejected');

      if (failedRfpUploads.length > 0 || failedSupportingUploads.length > 0) {
        console.error('Some uploads failed:');
        failedRfpUploads.forEach((result, index) => {
          if (result.status === 'rejected') {
            console.error(`RFP file ${index}:`, result.reason);
          }
        });
        failedSupportingUploads.forEach((result, index) => {
          if (result.status === 'rejected') {
            console.error(`Supporting file ${index}:`, result.reason);
          }
        });
        
        const totalFailed = failedRfpUploads.length + failedSupportingUploads.length;
        console.warn(`${totalFailed} files failed to upload, continuing with successful uploads`);
      }

      const successfulRfpUploads = rfpResults
        .filter((result): result is PromiseFulfilledResult<{ name: string; url: string; size: number }> => 
          result.status === 'fulfilled'
        )
        .map(result => result.value);

      const successfulSupportingUploads = supportingResults
        .filter((result): result is PromiseFulfilledResult<{ name: string; url: string; size: number }> => 
          result.status === 'fulfilled'
        )
        .map(result => result.value);

      console.log('Successful RFP uploads:', successfulRfpUploads.length);
      console.log('Successful supporting uploads:', successfulSupportingUploads.length);

      if (successfulRfpUploads.length === 0) {
        throw new Error("No RFP files were successfully uploaded. Cannot proceed.");
      }

      setProcessingStage('Updating database records...');
      
      const rfpFileData = successfulRfpUploads.length > 0 ? successfulRfpUploads[0].url : null;
      const supportingFileData = successfulSupportingUploads.length > 0 ? successfulSupportingUploads[0].url : null;
<<<<<<< HEAD

      await updateDatabaseRecord(uuid, rfpFileData, supportingFileData);

=======

      await updateDatabaseRecord(uuid, rfpFileData, supportingFileData);

>>>>>>> e28bfca6
      setProcessingStage('Sending to AI processing engine...');

      const { docxShareUrl, pdfShareUrl, proposalContent } = await postUuidConfig(uuid, config);

      setWordLink(docxShareUrl);
      setPdfLink(pdfShareUrl);
      setMarkdownContent(proposalContent || null);
      setGeneratedDocument('Generated_Proposal.docx'); 
      setIsGenerated(true);
      
    } catch (error) {
      console.error('Upload failed:', error);
      alert('Upload failed. Please try again.');
      clearInterval(progressInterval);
    } finally {
      setTimeout(() => {
        setIsUploading(false);
        setUploadProgress(0);
        setProcessingStage('');
      }, 2000);
    }
  };

  const handleRegenerate = async () => {
    if (!jobUuid) {
      alert('No job to regenerate. Please run Upload & Process first.');
      return;
    }

    try {
      setIsUploading(true);
      setUploadProgress(0);
      setProcessingStage('Regenerating document...');
<<<<<<< HEAD
      
=======
      console.log('Regenerating with commentConfig', commentConfigList);
      saveAllComments(supabase,jobUuid, commentConfigList);
      
      setCommentConfigList([]);
>>>>>>> e28bfca6
      const res = await fetch(`http://127.0.0.1:8000/api/regenerate/${jobUuid}`, {
        method: "POST",
        headers: { "Content-Type": "application/json" },
        body: JSON.stringify({
          config: config,
          docConfig: docConfig,
          timestamp: new Date().toISOString(),
          language: language,
        }),
      });

      if (!res.ok) {
        const txt = await res.text().catch(() => "");
        throw new Error(`Backend /regenerate failed: ${res.status} ${txt}`);
      }

      const result = await res.json().catch(() => ({}));
<<<<<<< HEAD
      const docxShareUrl = result.word_url;
      const pdfShareUrl = result.pdf_url;
      const proposalContent = result.proposal_content;

      setWordLink(docxShareUrl);
      setPdfLink(pdfShareUrl);
      setMarkdownContent(proposalContent || null);
=======
      const docxShareUrl = result.wordLink;
      const pdfShareUrl = result.pdfLink;
      const contents = result.updated_markdown;
      
      console.log("Updated markdown content received:", contents? "Yes" : "No");
      console.log("Regenerated Content:", contents);
      

      setWordLink(docxShareUrl);
      setPdfLink(pdfShareUrl);
      setMarkdownContent(contents || null);
>>>>>>> e28bfca6
      setGeneratedDocument('Regenerated_Proposal.docx');
    } catch (error) {
      console.error('Regenerate failed:', error);
      alert('Regenerate failed. Please try again.');
    } finally {
      setIsUploading(false);
      setUploadProgress(0);
      setProcessingStage('');
    }
  };

  const FileUploadZone = ({ 
    title, 
    files, 
    dragActive, 
    onDragEnter, 
    onDragLeave, 
    onDragOver, 
    onDrop, 
    onClick, 
    fileType 
  }: {
    title: string;
    files: File[];
    dragActive: boolean;
    onDragEnter: (e: React.DragEvent) => void;
    onDragLeave: (e: React.DragEvent) => void;
    onDragOver: (e: React.DragEvent) => void;
    onDrop: (e: React.DragEvent) => void;
    onClick: () => void;
    fileType: 'rfp' | 'supporting';
  }) => (
    <div className="bg-white rounded-lg shadow-sm border border-gray-200 mb-6">
      <div className="border-b border-gray-100 p-4">
        <h3 className="text-sm font-medium text-gray-800 flex items-center gap-2">
          <FileText className="text-gray-500" size={16} />
          {title}
        </h3>
      </div>
      
      <div className="p-4">
        <div
          className={`relative border-2 border-dashed rounded-md p-6 text-center transition-all duration-200 cursor-pointer
            ${dragActive 
              ? 'border-gray-400 bg-gray-50' 
              : 'border-gray-300 hover:border-gray-400 hover:bg-gray-50'
            }`}
          onDragEnter={onDragEnter}
          onDragLeave={onDragLeave}
          onDragOver={onDragOver}
          onDrop={onDrop}
          onClick={onClick}
        >
          <Upload 
            className={`mx-auto mb-3 ${dragActive ? 'text-gray-600' : 'text-gray-400'}`} 
            size={24} 
          />
          <p className="text-sm font-medium text-gray-700 mb-1">
            Drag & drop files here
          </p>
          <p className="text-xs text-gray-500 mb-2">or click to browse</p>
          <p className="text-xs text-gray-400">
            PDF, DOC, DOCX files
          </p>
        </div>

        {files.length > 0 && (
          <div className="mt-4">
            <h4 className="text-xs font-medium text-gray-600 flex items-center gap-1 mb-2">
              <CheckCircle className="text-green-500" size={12} />
              Files ({files.length})
            </h4>
            {files.map((file, index) => (
              <div key={index} className="flex items-center justify-between bg-gray-50 rounded p-2 mb-2 border border-gray-100">
                <div className="flex items-center gap-2 flex-1 min-w-0">
                  <FileText className="text-gray-400 flex-shrink-0" size={14} />
                  <span className="text-xs text-gray-700 truncate">
                    {file.name}
                  </span>
                  <span className="text-xs text-gray-400 flex-shrink-0">
                    {(file.size / 1024 / 1024).toFixed(1)}MB
                  </span>
                </div>
                <div className="flex items-center gap-1">
                  <button
                    onClick={(e) => {
                      e.stopPropagation();
                      removeFile(index, fileType);
                    }}
                    className="text-gray-400 hover:text-red-500 p-1 flex-shrink-0"
                  >
                    <X size={12} />
                  </button>
                </div>
              </div>
            ))}
          </div>
        )}
      </div>
    </div>
  );

  const ConfigSection = ({ 
    title, 
    icon: Icon, 
    isExpanded, 
    onToggle, 
    children 
  }: {
    title: string;
    icon: any;
    isExpanded: boolean;
    onToggle: () => void;
    children: React.ReactNode;
  }) => (
    <div className="bg-white rounded-lg shadow-sm border border-gray-200 mb-4">
      <button
        onClick={
          onToggle}
        className="w-full p-4 flex items-center justify-between hover:bg-gray-50 transition-colors duration-200"
      >
        <div className="flex items-center gap-2">
          <Icon className="text-gray-500" size={16} />
          <h3 className="text-sm font-medium text-gray-800">{title}</h3>
        </div>
        {isExpanded ? <ChevronDown size={16} /> : <ChevronRight size={16} />}
      </button>
      
      {isExpanded && (
        <div className="border-t border-gray-100 p-4 space-y-4">
          {children}
        </div>
      )}
    </div>
  );

  const InputField = React.memo(({ 
    label, 
    value, 
    onChange, 
    type = 'text', 
    placeholder = '', 
    options = [],
    isTextarea = false,
    rows = 4
  }: {
    label: string;
    value: string | boolean;
    onChange: (value: string | boolean) => void;
    type?: 'text' | 'number' | 'select' | 'checkbox' | 'color';
    placeholder?: string;
    options?: { value: string; label: string }[];
     isTextarea?: boolean;
  rows?: number; // Number of rows for the textarea
  }) => {
    const [localValue, setLocalValue] = React.useState(value);
    const [isFocused, setIsFocused] = React.useState(false);

    React.useEffect(() => {
      if (!isFocused) {
        setLocalValue(value);
      }
    }, [value, isFocused]);

    const handleFocus = () => {
      setIsFocused(true);
    };

    const handleBlur = () => {
      setIsFocused(false);
      onChange(localValue);
    };

    const handleChange = (newValue: string | boolean) => {
      setLocalValue(newValue);
      
      if (type === 'select' || type === 'checkbox') {
        onChange(newValue);
      }
    };

    return (
      <div>
        <label className="block text-xs font-medium text-gray-600 mb-1">{label}</label>
       {isTextarea ? (
        <textarea
          value={localValue as string}
<<<<<<< HEAD
          onChange={(e) => {
            const newValue = e.target.value;
            setLocalValue(newValue);
            onChange(newValue); // Update the value
          }}
          onFocus={handleFocus}
          onBlur={handleBlur}
          placeholder={placeholder}
=======
            onChange={(e) => setLocalValue(e.target.value)}
            onFocus={handleFocus}
            onBlur={handleBlur}
            placeholder={placeholder}
>>>>>>> e28bfca6
          rows={rows}
          className="w-full px-2 py-1 text-xs border border-gray-200 rounded focus:ring-1 focus:ring-gray-400 focus:border-gray-400 text-gray-900 resize-none"
        />
      ) : type === 'select' ? (
          <select
            value={localValue as string}
            onChange={(e) => handleChange(e.target.value)}
            className="w-full px-2 py-1 text-xs border border-gray-200 rounded focus:ring-1 focus:ring-gray-400 focus:border-gray-400 text-gray-900"
          >
            {options.map(option => (
              <option key={option.value} value={option.value}>{option.label}</option>
            ))}
          </select>
        ) : type === 'checkbox' ? (
          <label className="flex items-center gap-2">
            <input
              type="checkbox"
              checked={localValue as boolean}
              onChange={(e) => handleChange(e.target.checked)}
              className="w-3 h-3 text-gray-600 border-gray-300 rounded focus:ring-1 focus:ring-gray-400 text-gray-900"
            />
            <span className="text-xs text-gray-600">Enable</span>
          </label>
        ) : (
          <input
            type={type}
            value={localValue as string}
            onChange={(e) => setLocalValue(e.target.value)}
            onFocus={handleFocus}
            onBlur={handleBlur}
            placeholder={placeholder}
            className="w-full px-2 py-1 text-xs border border-gray-200 rounded focus:ring-1 focus:ring-gray-400 focus:border-gray-400 text-gray-900"
          />
        )}
      </div>
    );
  });

  const LoadingDisplay = () => (
    <div className="bg-white rounded-lg shadow-sm border border-gray-200 h-full flex items-center justify-center">
      <div className="text-center max-w-md w-full mx-4">
        <div className="mb-4">
          <Loader className="animate-spin mx-auto text-gray-600" size={48} />
        </div>
        <h3 className="text-xl font-medium text-gray-900 mb-2">Processing Your Documents</h3>
        <div className="w-full bg-gray-200 rounded-full h-3 mb-4">
          <div 
            className="bg-gray-600 h-3 rounded-full transition-all duration-500 ease-out" 
            style={{ width: `${uploadProgress}%` }}
          ></div>
        </div>
      </div>
    </div>
  );

  const GeneratedDocumentSection = () => (
    <div className="bg-white rounded-lg shadow-sm border border-gray-200">
      <div className="border-b border-gray-100 p-4">
        <h3 className="text-sm font-medium text-gray-800 flex items-center gap-2">
          <CheckCircle2 className="text-green-500" size={16} />
          Generated Document
        </h3> 
      </div>
    </div>
  );

  React.useEffect(() => {
    checkSupabaseConnection();
  }, []);
 

  // Auto-scroll to bottom when markdown content updates during streaming
  React.useEffect(() => {
    if (isUploading && markdownContent && markdownContainerRef.current) {
      const container = markdownContainerRef.current;
      // Smooth scroll to bottom to show latest content
      container.scrollTo({
        top: container.scrollHeight,
        behavior: 'smooth'
      });
    }
  }, [markdownContent, isUploading]);
  const [comment1, setComment1] = useState<string>("");
  const [comment2, setComment2] = useState<string>("");

  const handleCommentChange1 = (value: string | boolean) => {
    setComment1(String(value));
  };

  const handleCommentChange2 = (value: string | boolean) => {
    setComment2(String(value));
  };

  return (
    <>
      <link href="https://fonts.googleapis.com/css2?family=JetBrains+Mono:wght@300;400;500;600&display=swap" rel="stylesheet" />

      <div className="min-h-screen bg-gray-50" style={{ fontFamily: 'JetBrains Mono, monospace' }}>
        <div className="flex">
          {/* Left Panel - Upload Form */}
          <div className="w-96 bg-white border-r border-gray-200 min-h-screen p-6">
            <div className="mb-8">
              <h1 className="text-lg font-semibold text-gray-900 mb-2">
                RFP Processing
              </h1>
              <p className="text-xs text-gray-600 leading-relaxed">
                Upload documents and configure your proposal generation
              </p>
            </div>

            <div className="space-y-1">
              {/* Language Selection */}
              <div className="bg-white rounded-lg shadow-sm border border-gray-200 mb-4 p-4">
                <h3 className="text-sm font-medium text-gray-800 mb-2 flex items-center gap-2">
                  <Globe className="text-gray-500" size={16} /> Language
                </h3>
                <div className="flex gap-2">
                  <button
                    onClick={() => setLanguage('arabic')}
                    className={`flex-1 py-2 px-3 rounded-md text-sm font-medium border transition-colors
                      ${language === 'arabic' 
                        ? 'bg-blue-600 text-white border-blue-600' 
                        : 'bg-white text-gray-700 border-gray-300 hover:bg-gray-50'
                      }`}
                  >
                    Arabic
                  </button>
                  <button
                    onClick={() => setLanguage('english')}
                    className={`flex-1 py-2 px-3 rounded-md text-sm font-medium border transition-colors
                      ${language === 'english' 
                        ? 'bg-blue-600 text-white border-blue-600' 
                        : 'bg-white text-gray-700 border-gray-300 hover:bg-gray-50'
                      }`}
                  >
                    English
                  </button>
                </div>
              </div>

              <FileUploadZone
                title="RFP Documents"
                files={rfpFiles}
                dragActive={dragActiveRfp}
                onDragEnter={(e) => handleDrag(e, setDragActiveRfp)}
                onDragLeave={(e) => handleDrag(e, setDragActiveRfp)}
                onDragOver={(e) => handleDrag(e, setDragActiveRfp)}
                onDrop={(e) => handleDrop(e, 'rfp')}
                onClick={() => rfpInputRef.current?.click()}
                fileType="rfp"
              />

              <FileUploadZone
                title="Supporting Files"
                files={supportingFiles}
                dragActive={dragActiveSupporting}
                onDragEnter={(e) => handleDrag(e, setDragActiveSupporting)}
                onDragLeave={(e) => handleDrag(e, setDragActiveSupporting)}
                onDragOver={(e) => handleDrag(e, setDragActiveSupporting)}
                onDrop={(e) => handleDrop(e, 'supporting')}
                onClick={() => supportingInputRef.current?.click()}
                fileType="supporting"
              />

              <div className="bg-white rounded-lg shadow-sm border border-gray-200">
                <div className="border-b border-gray-100 p-4">
                  <h3 className="text-sm font-medium text-gray-800 flex items-center gap-2">
                    <Settings className="text-gray-500" size={16} />
                    General Preferences
                  </h3>
                </div>
                
                <div className="p-4">
                  <textarea
                    value={config}
                    onChange={(e) => setConfig(e.target.value)}
                    placeholder="Describe your proposal generation preferences..."
                    rows={4}
                    className="w-full px-3 py-2 bg-white border border-gray-200 text-gray-700 rounded text-xs focus:ring-1 focus:ring-gray-400 focus:border-gray-400 resize-none placeholder-gray-400"
                  />
                  <p className="text-xs text-gray-400 mt-2 leading-relaxed">
                    Include tone, structure, and specific requirements
                  </p>
                </div>
              </div>

              {generatedDocument && <GeneratedDocumentSection />}

              <div className="pt-4">
                {!isGenerated ? (
                  <button
                    onClick={handleUpload}
                    disabled={isUploading || rfpFiles.length === 0 || !config.trim()}
                    className={`w-full flex items-center justify-center gap-2 px-4 py-3 rounded text-sm font-medium transition-all duration-200
                      ${isUploading || rfpFiles.length === 0 || !config.trim()
                        ? 'bg-gray-100 text-gray-400 cursor-not-allowed border border-gray-200' 
                        : 'bg-gray-900 text-white hover:bg-gray-800 border border-gray-900'
                      }`}
                  >
                    {isUploading ? (
                      <>
                        <div className="animate-spin rounded-full h-4 w-4 border-b-2 border-white"></div>
                        Processing...
                      </>
                    ) : (
                      <>
                        <Send size={16} />
                        Upload & Process
                      </>
                    )}
                  </button>
                ) : (
                  <button
                    onClick={handleRegenerate}
                    disabled={isUploading}
                    className={`w-full flex items-center justify-center gap-2 px-4 py-3 rounded text-sm font-medium transition-all duration-200
                      ${isUploading
                        ? 'bg-gray-100 text-gray-400 cursor-not-allowed border border-gray-200' 
                        : 'bg-indigo-600 text-white hover:bg-indigo-700 border border-indigo-600'
                      }`}
                  >
                    {isUploading ? (
                      <>
                        <div className="animate-spin rounded-full h-4 w-4 border-b-2 border-white"></div>
                        Regenerating...
                      </>
                    ) : (
                      <>
                        <Send size={16} />
                        Regenerate Document
                      </>
                    )}
                  </button>
                )}
              </div>
              
            </div>
          </div>

          {/* Center Panel - Loading/Output Display */}
          <div className="flex-1 p-6 min-w-0">
            {isUploading && !markdownContent ? (
              <LoadingDisplay />
<<<<<<< HEAD
            ) : (isUploading && markdownContent) || generatedDocument ? (
              <div className="bg-white rounded-lg shadow-sm border border-gray-200 h-full flex flex-col">
                {/* Header with streaming status */}
                <div className="border-b border-gray-100 p-4 flex items-center justify-between">
                  <div className="flex items-center gap-2">
                    {isUploading ? (
                      <>
                        <div className="animate-spin rounded-full h-4 w-4 border-b-2 border-blue-600"></div>
                        <h3 className="text-sm font-medium text-gray-800">Generating Proposal...</h3>
                        <span className="text-xs text-gray-500 bg-blue-50 px-2 py-1 rounded">
                          {processingStage}
                        </span>
                        {markdownContent && (
                          <span className="text-xs text-green-600 bg-green-50 px-2 py-1 rounded">
                            {markdownContent.length.toLocaleString()} characters streamed
                          </span>
                        )}
                      </>
                    ) : (
                      <>
                        <CheckCircle2 className="text-green-500" size={16} />
                        <h3 className="text-sm font-medium text-gray-800">Generated Proposal</h3>
                        {generatedDocument && (
                          <span className="text-xs text-gray-500 bg-gray-100 px-2 py-1 rounded">
                            {generatedDocument}
                          </span>
                        )}
                      </>
                    )}
                  </div>
                  <div className="flex items-center gap-2">
                    {!isUploading && wordLink && (
                      <button
                        className="bg-blue-600 text-white px-4 py-2 rounded text-sm font-medium hover:bg-blue-700 transition-colors duration-200 flex items-center gap-2"
                        onClick={() => {
                          const t = Date.now();
                          const url = `${wordLink}${wordLink.includes('?') ? '&' : '?'}download=proposal_${jobUuid||'file'}.docx&t=${t}`;
                          window.open(url, "_blank");
                        }}
                        title="Download Word document"
                      >
                        <Download size={16} /> Word
                      </button>
                    )}
                    {!isUploading && pdfLink && (
                      <button
                        className="bg-blue-600 text-white px-4 py-2 rounded text-sm font-medium hover:bg-blue-700 transition-colors duration-200 flex items-center gap-2"
                        onClick={() => {
                          const t = Date.now();
                          const url = `${pdfLink}${pdfLink.includes('?') ? '&' : '?'}download=proposal_${jobUuid||'file'}.pdf&t=${t}`;
                          window.open(url, "_blank");
                        }}
                        title="Download PDF document"
                      >
                        <Download size={16} /> PDF
                      </button>
                    )}
                  </div>
                </div>

                {/* Body / Markdown Preview with streaming */}
                <div className="flex-1 overflow-auto p-6 bg-gray-50" ref={markdownContainerRef}>
                  {markdownContent ? (
                    <div className="max-w-4xl max-h-screen mx-auto bg-white rounded-lg shadow-sm border border-gray-200 p-8" style={{ overflow: "scroll" }}>
                      <MarkdownRenderer markdownContent={markdownContent} />
                      {isUploading && (
                        <div className="flex items-center gap-2 text-blue-600 mt-4 animate-pulse">
                          <div className="w-2 h-2 bg-blue-600 rounded-full animate-bounce"></div>
                          <div className="w-2 h-2 bg-blue-600 rounded-full animate-bounce" style={{ animationDelay: '0.1s' }}></div>
                          <div className="w-2 h-2 bg-blue-600 rounded-full animate-bounce" style={{ animationDelay: '0.2s' }}></div>
                          <span className="text-sm ml-2">Streaming content...</span>
                        </div>
                      )}
                    </div>
                  ) : (
                    <div className="h-full flex items-center justify-center">
                      <div className="text-center max-w-md">
                        <FileText className="mx-auto mb-4 text-green-500" size={64} />
                        <h4 className="text-lg font-medium text-gray-800 mb-2">Document Ready</h4>
                        <p className="text-sm text-gray-600 mb-4">
                          Your proposal document has been generated successfully.
                        </p>
                      </div>
                    </div>
                  )}
                </div>
              </div>
=======
            ) : generatedDocument ? (
              <OutputDocumentDisplay
                generatedDocument={generatedDocument}
                markdownContent={markdownContent}
                wordLink={wordLink}
                pdfLink={pdfLink}
                jobUuid={jobUuid}
              />
>>>>>>> e28bfca6
            ) : (
              <div className="bg-white rounded-lg shadow-sm border border-gray-200 h-full flex items-center justify-center">
                <div className="text-center">
                  <FileText className="mx-auto mb-4 text-gray-300" size={64} />
                  <h3 className="text-lg font-medium text-gray-600 mb-2">Ready to Process</h3>
                  <p className="text-sm text-gray-500">
                    Upload your RFP documents and click "Upload & Process" to begin
                  </p>
                </div>
              </div>
            )}
          </div>
          

          {/* Right Panel - Document Configuration */}
          <div className="w-96 p-6  border-l border-gray-200 bg-white">
            <div className="mb-6">
              <h2 className="text-lg font-semibold text-gray-900 mb-2">
                Document Formatting
              </h2>
              <p className="text-sm text-gray-600">
                Customize the appearance and layout of your generated proposal
              </p>
            </div>
            
            
            {/* Page Layout */}
             { !markdownContent &&(<ConfigSection
              title="Page Layout"
              icon={AlignLeft}
              isExpanded={expandedSections.layout}
              onToggle={() => toggleSection('layout')}
              >
              <div className="grid grid-cols-2 gap-4">
                <InputField
                  label="Page Orientation"
                  value={docConfig.page_orientation}
                  onChange={(value) => updateConfig('page_orientation', value)}
                  type="select"
                  options={[
                    { value: 'portrait', label: 'Portrait' },
                    { value: 'landscape', label: 'Landscape' }
                  ]}
                />
                <InputField
                  label="Text Alignment"
                  value={docConfig.text_alignment}
                  onChange={(value) => updateConfig('text_alignment', value)}
                  type="select"
                  options={[
                    { value: 'left', label: 'Left' },
                    { value: 'center', label: 'Center' },
                    { value: 'right', label: 'Right' },
                    { value: 'justify', label: 'Justify' }
                  ]}
                />
              </div>
              
              <div className="grid grid-cols-4 gap-2">
                <InputField
                  label="Top Margin (in)"
                  value={docConfig.top_margin}
                  onChange={(value) => updateConfig('top_margin', value)}
                  type="number"
                />
                <InputField
                  label="Bottom Margin (in)"
                  value={docConfig.bottom_margin}
                  onChange={(value) => updateConfig('bottom_margin', value)}
                  type="number"
                />
                <InputField
                  label="Left Margin (in)"
                  value={docConfig.left_margin}
                  onChange={(value) => updateConfig('left_margin', value)}
                  type="number"
                />
                <InputField
                  label="Right Margin (in)"
                  value={docConfig.right_margin}
                  onChange={(value) => updateConfig('right_margin', value)}
                  type="number"
                />
              </div>
            </ConfigSection>)}

            {/* Typography */}
            { !markdownContent &&( <ConfigSection
              title="Typography & Colors"
              icon={Type}
              isExpanded={expandedSections.typography}
              onToggle={() => toggleSection('typography')}
            >
              <div className="grid grid-cols-3 gap-4">
                <InputField
                  label="Body Text Size (pt)"
                  value={docConfig.body_font_size}
                  onChange={(value) => updateConfig('body_font_size', value)}
                  type="number"
                />
                <InputField
                  label="Heading Size (pt)"
                  value={docConfig.heading_font_size}
                  onChange={(value) => updateConfig('heading_font_size', value)}
                  type="number"
                />
                <InputField
                  label="Title Size (pt)"
                  value={docConfig.title_font_size}
                  onChange={(value) => updateConfig('title_font_size', value)}
                  type="number"
                />
              </div>
              
              <div className="grid grid-cols-3 gap-4">
                <InputField
                  label="Main Title Color"
                  value={docConfig.title_color}
                  onChange={(value) => updateConfig('title_color', value)}
                  type="color"
                />
                <InputField
                  label="Heading Color"
                  value={docConfig.heading_color}
                  onChange={(value) => updateConfig('heading_color', value)}
                  type="color"
                />
                <InputField
                  label="Body Text Color"
                  value={docConfig.body_color}
                  onChange={(value) => updateConfig('body_color', value)}
                  type="color"
                />
              </div>
            </ConfigSection>)}

            {/* Table Styling */}
             { !markdownContent &&(<ConfigSection
              title="Table Styling"
              icon={Table}
              isExpanded={expandedSections.tables}
              onToggle={() => toggleSection('tables')}
            >
              <div className="grid grid-cols-2 gap-4">
                <InputField
                  label="Auto-fit Tables"
                  value={docConfig.auto_fit_tables}
                  onChange={(value) => updateConfig('auto_fit_tables', value)}
                  type="checkbox"
                />
                <InputField
                  label="Show Borders"
                  value={docConfig.show_table_borders}
                  onChange={(value) => updateConfig('show_table_borders', value)}
                  type="checkbox"
                />
              </div>
              
              <div className="grid grid-cols-2 gap-4">
                <InputField
                  label="Table Width (%)"
                  value={docConfig.table_width}
                  onChange={(value) => updateConfig('table_width', value)}
                  type="number"
                />
                <InputField
                  label="Table Font Size"
                  value={docConfig.table_font_size}
                  onChange={(value) => updateConfig('table_font_size', value)}
                  type="number"
                />
              </div>
              
              <div className="grid grid-cols-2 gap-4">
                <InputField
                  label="Header Background"
                  value={docConfig.header_background}
                  onChange={(value) => updateConfig('header_background', value)}
                  type="color"
                />
                <InputField
                  label="Border Color"
                  value={docConfig.border_color}
                  onChange={(value) => updateConfig('border_color', value)}
                  type="color"
                />
              </div>
            </ConfigSection>)}
            {/* Comments ConfigSection */}
<<<<<<< HEAD
            {markdownContent &&(<ConfigSection
=======
            {markdownContent && (<ConfigSection
>>>>>>> e28bfca6
              title="Comments"
              icon={Text}
              isExpanded={true}
              onToggle={() => {}}
            >
<<<<<<< HEAD
              <div className="grid grid-cols-1 gap-4">
                <InputField
                  label="Content"
                  value={comment1}
                  onChange={handleCommentChange1}
                  placeholder="Enter the Content"
                  isTextarea={true}
                  rows={6}
                />
              </div>
              <div className="grid grid-cols-1 gap-4">
                <InputField
                  label="Comment"
                  value={comment2}
                  onChange={handleCommentChange2}
                  placeholder="Enter the Comment"
                  isTextarea={true}
                  rows={6}

                />
              </div>
            </ConfigSection>)}
=======
             {commentConfigList.length > 0 && (
  <div className="mt-4 space-y-3">
    <h4 className="text-sm font-medium text-gray-700">Added Comments</h4>
    {commentConfigList.map((comment, index) => (
      <div
        key={index}
        className="p-3 border border-gray-200 rounded bg-gray-50 flex justify-between items-start gap-2"
      >
        <div className="flex-1">
          <p className="text-xs text-gray-500 mb-1">
            <span className="font-semibold">Content:</span> {comment.comment1}
          </p>
          <p className="text-xs text-gray-500">
            <span className="font-semibold">Comment:</span> {comment.comment2}
          </p>
        </div>
        
      </div>
    ))}
  </div>
)}
            <div className="grid grid-cols-1 gap-4">
              <InputField
                label="Content"
                value={currentCommentContent} // local state
                onChange={(value) => setCurrentCommentContent(value as string)}
                placeholder="Enter the Content"
                isTextarea={true}
                rows={6}
              />
            </div>
            <div className="grid grid-cols-1 gap-4">
              <InputField
                label="Comment"
                value={currentCommentText} // local state
                onChange={(value) => setCurrentCommentText(value as string)}
                placeholder="Enter the Comment"
                isTextarea={true}
                rows={6}
              />
            </div>
            <div className="mt-2">
              <button
                type="button"
                className="px-4 py-2 bg-blue-600 text-white rounded text-sm"
                onClick={() => {
                  // Append new comment to the list
                  setCommentConfigList(prev => [
                    ...prev,
                    { comment1: currentCommentContent, comment2: currentCommentText }
                  ]);
                  // Clear local inputs
                  setCurrentCommentContent('');
                  setCurrentCommentText('');
                }}
              >
                Add Comment
              </button>
            </div>
                        </ConfigSection>)}
>>>>>>> e28bfca6

            {/* Header & Footer */}
            { !markdownContent &&(
              <ConfigSection
              title="Branding & Headers"
              icon={Layout}
              isExpanded={expandedSections.branding}
              onToggle={() => toggleSection('branding')}
            >
              <div className="grid grid-cols-2 gap-4">
                <InputField
                  label="Include Header"
                  value={docConfig.include_header}
                  onChange={(value) => updateConfig('include_header', value)}
                  type="checkbox"
                />
                <InputField
                  label="Include Footer"
                  value={docConfig.include_footer}
                  onChange={(value) => updateConfig('include_footer', value)}
                  type="checkbox"
                />
              </div>
              
              <div className="grid grid-cols-2 gap-4">
                <InputField
                  label="Company Name"
                  value={docConfig.company_name}
                  onChange={(value) => updateConfig('company_name', value)}
                  placeholder="Your Company Name"
                />
                <InputField
                  label="Company Tagline"
                  value={docConfig.company_tagline}
                  onChange={(value) => updateConfig('company_tagline', value)}
                  placeholder="Your tagline or slogan"
                />
              </div>
              
              <div className="space-y-4">
                <InputField
                  label="Footer Left Text"
                  value={docConfig.footer_left}
                  onChange={(value) => updateConfig('footer_left', value)}
                  placeholder="Left footer content"
                />
                <InputField
                  label="Footer Center Text"
                  value={docConfig.footer_center}
                  onChange={(value) => updateConfig('footer_center', value)}
                  placeholder="Center footer content"
                />
                <InputField
                  label="Footer Right Text"
                  value={docConfig.footer_right}
                  onChange={(value) => updateConfig('footer_right', value)}
                  placeholder="Right footer content"
                />
              </div>
              
              <InputField
                label="Show Page Numbers"
                value={docConfig.show_page_numbers}
                onChange={(value) => updateConfig('show_page_numbers', value)}
                type="checkbox"
              />
            </ConfigSection>)}
          </div>
        </div>

        {/* Hidden file inputs */}
        <input
          ref={rfpInputRef}
          type="file"
          accept=".pdf,.doc,.docx"
          onChange={(e) => handleFileSelect(e, 'rfp')}
          className="hidden"
        />
        <input
          ref={supportingInputRef}
          type="file"
          accept=".pdf,.doc,.docx"
          onChange={(e) => handleFileSelect(e, 'supporting')}
          className="hidden"
        />
      </div>
      
    </>
  );
};

export default UploadPage;<|MERGE_RESOLUTION|>--- conflicted
+++ resolved
@@ -1,16 +1,10 @@
 "use client";
 
 import React, { useState, useRef } from 'react';
-<<<<<<< HEAD
-import { Upload, FileText, Settings, Send, X, CheckCircle, ChevronDown, ChevronRight, AlignLeft, Text, Table, Layout, Type, Download, Globe, Loader, CheckCircle2 } from 'lucide-react';
-import { createClient } from '@supabase/supabase-js';
-import MarkdownRenderer from './MarkdownRenderer';
-=======
 import { Upload, FileText, Settings, Send, X, CheckCircle, ChevronDown, ChevronRight, AlignLeft, Text ,Table, Layout, Type, Download, Globe, Loader, Database, CheckCircle2, AlertCircle } from 'lucide-react';
 import { createClient } from '@supabase/supabase-js';
 import MarkdownRenderer from './MarkdownRenderer.tsx';
 import { saveAllComments } from "./utils";
->>>>>>> e28bfca6
 
 type OutputProps = {
   generatedDocument: string | null;
@@ -76,17 +70,11 @@
       <div className="flex-1 overflow-auto  p-6 bg-gray-50">
         {markdownContent ? (
           <div className="max-w-4xl max-h-screen mx-auto bg-white rounded-lg shadow-sm border border-gray-200 p-8" style={{ overflow: "scroll" }}>
-<<<<<<< HEAD
-            <MarkdownRenderer markdownContent={markdownContent} />
-          </div>
-        ) : (
-=======
           <MarkdownRenderer markdownContent={markdownContent} />
           
           </div>
           
           ) : (
->>>>>>> e28bfca6
           <div className="h-full flex items-center justify-center">
             <div className="text-center max-w-md">
               <FileText className="mx-auto mb-4 text-green-500" size={64} />
@@ -94,21 +82,6 @@
               <p className="text-sm text-gray-600 mb-4">
                 Your proposal document has been generated successfully.
               </p>
-<<<<<<< HEAD
-              <div className="bg-white p-4 rounded-lg shadow-sm border mb-6">
-                <div className="space-y-2">
-                  <p className="text-xs text-gray-500">Format: Microsoft Word (.docx)</p>
-                  <p className="text-xs text-gray-500">Status: Generated Successfully</p>
-                  {generatedDocument && (
-                    <p className="text-xs text-gray-500">File: {generatedDocument}</p>
-                  )}
-                </div>
-              </div>
-            </div>
-          </div>
-        )}
-      </div>
-=======
             
                       <div className="bg-white p-4 rounded-lg shadow-sm border mb-6">
                         <div className="space-y-2">
@@ -124,7 +97,6 @@
                 )},
 
                 
->>>>>>> e28bfca6
     </div>
             </div>
   );
@@ -378,173 +350,6 @@
   };
 
   const postUuidConfig = async (uuid: string, config: string) => {
-<<<<<<< HEAD
-    return new Promise<{ docxShareUrl: string | null; pdfShareUrl: string | null; proposalContent: string }>((resolve, reject) => {
-      fetch(`http://127.0.0.1:8000/api/initialgen/${uuid}`, {
-        method: "POST",
-        headers: { 
-          "Content-Type": "application/json",
-          "Accept": "text/event-stream"
-        },
-        body: JSON.stringify({
-          config: config,
-          docConfig: docConfig,
-          timestamp: new Date().toISOString(),
-          language: language
-        }),
-      }).then(async (res) => {
-        if (!res.ok) {
-          const txt = await res.text().catch(() => "");
-          reject(new Error(`Backend /initialgen failed: ${res.status} ${txt}`));
-          return;
-        }
-
-        if (!res.body) {
-          reject(new Error("No response body"));
-          return;
-        }
-
-        const reader = res.body.getReader();
-        const decoder = new TextDecoder();
-        let buffer = "";
-        let accumulatedMarkdown = "";
-        let isSaved = false;
-
-        const processChunk = async () => {
-          try {
-            const { done, value } = await reader.read();
-            
-            if (done) {
-              // Stream ended - now generate the Word and PDF documents
-              console.log("Stream completed, generating documents...");
-              
-              try {
-                // Generate Word and PDF documents using the /download endpoint
-                const docRes = await fetch(`http://127.0.0.1:8000/api/download/${uuid}`, {
-                  method: "POST",
-                  headers: { "Content-Type": "application/json" },
-                  body: JSON.stringify({
-                    docConfig: docConfig,
-                    language: language
-                  }),
-                });
-
-                if (!docRes.ok) {
-                  console.error("Failed to generate documents");
-                  resolve({ 
-                    docxShareUrl: null, 
-                    pdfShareUrl: null, 
-                    proposalContent: accumulatedMarkdown 
-                  });
-                  return;
-                }
-
-                const docResult = await docRes.json();
-                resolve({ 
-                  docxShareUrl: docResult.proposal_word_url || null, 
-                  pdfShareUrl: docResult.proposal_pdf_url || null, 
-                  proposalContent: accumulatedMarkdown 
-                });
-              } catch (error) {
-                console.error("Error generating documents:", error);
-                resolve({ 
-                  docxShareUrl: null, 
-                  pdfShareUrl: null, 
-                  proposalContent: accumulatedMarkdown 
-                });
-              }
-              return;
-            }
-
-            buffer += decoder.decode(value, { stream: true });
-            
-            // Split by double newlines to separate SSE events
-            const events = buffer.split('\n\n');
-            // Keep the last incomplete event in the buffer
-            buffer = events.pop() || "";
-
-            for (const eventBlock of events) {
-              if (!eventBlock.trim()) continue;
-              
-              const lines = eventBlock.split('\n');
-              let eventType = '';
-              let dataLines: string[] = [];
-              
-              for (const line of lines) {
-                if (line.startsWith('event:')) {
-                  eventType = line.substring(6).trim();
-                } else if (line.startsWith('data:')) {
-                  // Don't trim data content - preserve whitespace in markdown
-                  const dataContent = line.substring(5);
-                  // Only remove the single leading space that SSE spec adds after 'data:'
-                  dataLines.push(dataContent.startsWith(' ') ? dataContent.substring(1) : dataContent);
-                }
-              }
-              
-              if (!eventType || dataLines.length === 0) continue;
-              
-              // Join multi-line data with newlines to preserve markdown formatting
-              const data = dataLines.join('\n');
-              
-              if (eventType === 'chunk') {
-                // Chunk data is JSON-encoded to preserve newlines and special chars
-                try {
-                  const decodedChunk = JSON.parse(data);
-                  accumulatedMarkdown += decodedChunk;
-                  console.log(`Chunk received: ${decodedChunk.length} chars, Total: ${accumulatedMarkdown.length}`);
-                  setMarkdownContent(accumulatedMarkdown);
-                } catch (e) {
-                  console.error("Failed to parse chunk data:", e, data);
-                  // Fallback: use data as-is
-                  accumulatedMarkdown += data;
-                  setMarkdownContent(accumulatedMarkdown);
-                }
-              } else if (eventType === 'stage') {
-                try {
-                  const stageData = JSON.parse(data);
-                  console.log("Stage:", stageData.stage);
-                  const stageMessages: Record<string, string> = {
-                    'starting': 'Starting...',
-                    'downloading_and_uploading_pdfs': 'Uploading PDFs to AI...',
-                    'prompting_model': 'Generating proposal...',
-                    'saving_generated_text': 'Saving content...'
-                  };
-                  setProcessingStage(stageMessages[stageData.stage] || stageData.stage || 'Processing...');
-                } catch (e) {
-                  console.warn("Failed to parse stage data:", data);
-                }
-              } else if (eventType === 'done') {
-                try {
-                  const doneData = JSON.parse(data);
-                  console.log("Done:", doneData);
-                  isSaved = doneData.status === "saved";
-                } catch (e) {
-                  console.warn("Failed to parse done data:", data);
-                }
-              } else if (eventType === 'error') {
-                try {
-                  const errorData = JSON.parse(data);
-                  console.error("Stream error:", errorData.message);
-                  reject(new Error(errorData.message));
-                  return;
-                } catch (e) {
-                  console.error("Stream error:", data);
-                  reject(new Error(data));
-                  return;
-                }
-              }
-            }
-
-            processChunk();
-          } catch (error) {
-            reject(error);
-          }
-        };
-
-        processChunk();
-      }).catch(reject);
-    });
-=======
     const res = await fetch(`http://127.0.0.1:8000/api/initialgen/${uuid}`, {
       method: "POST",
       headers: { "Content-Type": "application/json" },
@@ -571,7 +376,6 @@
     console.log("Proposal content received:", proposalContent ? "Yes" : "No");
     
     return { docxShareUrl, pdfShareUrl, proposalContent };
->>>>>>> e28bfca6
   };
 
   const simulateProgress = () => {
@@ -638,59 +442,9 @@
       if (!supabaseConnected) {
         alert("Supabase connection failed. Comments will not be saved.");
       }
-<<<<<<< HEAD
-
-      const uploadFileToSupabase = async (
-        file: File,
-        bucket: string,
-        uuid: string,
-        index: number
-      ): Promise<{ name: string; url: string; size: number }> => {
-        try {
-          const timestamp = Date.now();
-          const sanitizedFileName = file.name.replace(/[^a-zA-Z0-9.-]/g, '_');
-          const filePath = `${uuid}/${timestamp}_${index}_${sanitizedFileName}`;
-
-          console.log(`Uploading ${file.name} to bucket: ${bucket}, path: ${filePath}`);
-
-          const { data: uploadData, error: uploadError } = await supabase.storage
-            .from(bucket)
-            .upload(filePath, file, {
-              contentType: file.type || "application/octet-stream",
-              upsert: true,
-            });
-
-          if (uploadError) {
-            console.error(`Upload error for ${file.name}:`, uploadError);
-            throw new Error(`Failed to upload ${file.name}: ${uploadError.message}`);
-          }
-
-          console.log(`Successfully uploaded ${file.name}:`, uploadData);
-
-          const { data: urlData } = supabase.storage
-            .from(bucket)
-            .getPublicUrl(filePath);
-
-          if (!urlData.publicUrl) {
-            throw new Error(`Failed to get public URL for ${file.name}`);
-          }
-
-          return { 
-            name: file.name, 
-            url: urlData.publicUrl,
-            size: file.size
-          };
-
-        } catch (error) {
-          console.error(`Error processing file ${file.name}:`, error);
-          throw error;
-        }
-      };
-=======
       
      
 
->>>>>>> e28bfca6
 
        const updateDatabaseRecord = async (
         uuid: string,
@@ -742,11 +496,7 @@
 
       const MAX_FILE_SIZE = 50 * 1024 * 1024;
       const allFiles = [...rfpFiles, ...supportingFiles];
-<<<<<<< HEAD
-      
-=======
     
->>>>>>> e28bfca6
       for (const file of allFiles) {
         if (file.size > MAX_FILE_SIZE) {
           throw new Error(`File ${file.name} exceeds 50MB size limit`);
@@ -812,15 +562,9 @@
       
       const rfpFileData = successfulRfpUploads.length > 0 ? successfulRfpUploads[0].url : null;
       const supportingFileData = successfulSupportingUploads.length > 0 ? successfulSupportingUploads[0].url : null;
-<<<<<<< HEAD
 
       await updateDatabaseRecord(uuid, rfpFileData, supportingFileData);
 
-=======
-
-      await updateDatabaseRecord(uuid, rfpFileData, supportingFileData);
-
->>>>>>> e28bfca6
       setProcessingStage('Sending to AI processing engine...');
 
       const { docxShareUrl, pdfShareUrl, proposalContent } = await postUuidConfig(uuid, config);
@@ -854,14 +598,10 @@
       setIsUploading(true);
       setUploadProgress(0);
       setProcessingStage('Regenerating document...');
-<<<<<<< HEAD
-      
-=======
       console.log('Regenerating with commentConfig', commentConfigList);
       saveAllComments(supabase,jobUuid, commentConfigList);
       
       setCommentConfigList([]);
->>>>>>> e28bfca6
       const res = await fetch(`http://127.0.0.1:8000/api/regenerate/${jobUuid}`, {
         method: "POST",
         headers: { "Content-Type": "application/json" },
@@ -879,15 +619,6 @@
       }
 
       const result = await res.json().catch(() => ({}));
-<<<<<<< HEAD
-      const docxShareUrl = result.word_url;
-      const pdfShareUrl = result.pdf_url;
-      const proposalContent = result.proposal_content;
-
-      setWordLink(docxShareUrl);
-      setPdfLink(pdfShareUrl);
-      setMarkdownContent(proposalContent || null);
-=======
       const docxShareUrl = result.wordLink;
       const pdfShareUrl = result.pdfLink;
       const contents = result.updated_markdown;
@@ -899,7 +630,6 @@
       setWordLink(docxShareUrl);
       setPdfLink(pdfShareUrl);
       setMarkdownContent(contents || null);
->>>>>>> e28bfca6
       setGeneratedDocument('Regenerated_Proposal.docx');
     } catch (error) {
       console.error('Regenerate failed:', error);
@@ -1087,21 +817,10 @@
        {isTextarea ? (
         <textarea
           value={localValue as string}
-<<<<<<< HEAD
-          onChange={(e) => {
-            const newValue = e.target.value;
-            setLocalValue(newValue);
-            onChange(newValue); // Update the value
-          }}
-          onFocus={handleFocus}
-          onBlur={handleBlur}
-          placeholder={placeholder}
-=======
             onChange={(e) => setLocalValue(e.target.value)}
             onFocus={handleFocus}
             onBlur={handleBlur}
             placeholder={placeholder}
->>>>>>> e28bfca6
           rows={rows}
           className="w-full px-2 py-1 text-xs border border-gray-200 rounded focus:ring-1 focus:ring-gray-400 focus:border-gray-400 text-gray-900 resize-none"
         />
@@ -1345,95 +1064,6 @@
           <div className="flex-1 p-6 min-w-0">
             {isUploading && !markdownContent ? (
               <LoadingDisplay />
-<<<<<<< HEAD
-            ) : (isUploading && markdownContent) || generatedDocument ? (
-              <div className="bg-white rounded-lg shadow-sm border border-gray-200 h-full flex flex-col">
-                {/* Header with streaming status */}
-                <div className="border-b border-gray-100 p-4 flex items-center justify-between">
-                  <div className="flex items-center gap-2">
-                    {isUploading ? (
-                      <>
-                        <div className="animate-spin rounded-full h-4 w-4 border-b-2 border-blue-600"></div>
-                        <h3 className="text-sm font-medium text-gray-800">Generating Proposal...</h3>
-                        <span className="text-xs text-gray-500 bg-blue-50 px-2 py-1 rounded">
-                          {processingStage}
-                        </span>
-                        {markdownContent && (
-                          <span className="text-xs text-green-600 bg-green-50 px-2 py-1 rounded">
-                            {markdownContent.length.toLocaleString()} characters streamed
-                          </span>
-                        )}
-                      </>
-                    ) : (
-                      <>
-                        <CheckCircle2 className="text-green-500" size={16} />
-                        <h3 className="text-sm font-medium text-gray-800">Generated Proposal</h3>
-                        {generatedDocument && (
-                          <span className="text-xs text-gray-500 bg-gray-100 px-2 py-1 rounded">
-                            {generatedDocument}
-                          </span>
-                        )}
-                      </>
-                    )}
-                  </div>
-                  <div className="flex items-center gap-2">
-                    {!isUploading && wordLink && (
-                      <button
-                        className="bg-blue-600 text-white px-4 py-2 rounded text-sm font-medium hover:bg-blue-700 transition-colors duration-200 flex items-center gap-2"
-                        onClick={() => {
-                          const t = Date.now();
-                          const url = `${wordLink}${wordLink.includes('?') ? '&' : '?'}download=proposal_${jobUuid||'file'}.docx&t=${t}`;
-                          window.open(url, "_blank");
-                        }}
-                        title="Download Word document"
-                      >
-                        <Download size={16} /> Word
-                      </button>
-                    )}
-                    {!isUploading && pdfLink && (
-                      <button
-                        className="bg-blue-600 text-white px-4 py-2 rounded text-sm font-medium hover:bg-blue-700 transition-colors duration-200 flex items-center gap-2"
-                        onClick={() => {
-                          const t = Date.now();
-                          const url = `${pdfLink}${pdfLink.includes('?') ? '&' : '?'}download=proposal_${jobUuid||'file'}.pdf&t=${t}`;
-                          window.open(url, "_blank");
-                        }}
-                        title="Download PDF document"
-                      >
-                        <Download size={16} /> PDF
-                      </button>
-                    )}
-                  </div>
-                </div>
-
-                {/* Body / Markdown Preview with streaming */}
-                <div className="flex-1 overflow-auto p-6 bg-gray-50" ref={markdownContainerRef}>
-                  {markdownContent ? (
-                    <div className="max-w-4xl max-h-screen mx-auto bg-white rounded-lg shadow-sm border border-gray-200 p-8" style={{ overflow: "scroll" }}>
-                      <MarkdownRenderer markdownContent={markdownContent} />
-                      {isUploading && (
-                        <div className="flex items-center gap-2 text-blue-600 mt-4 animate-pulse">
-                          <div className="w-2 h-2 bg-blue-600 rounded-full animate-bounce"></div>
-                          <div className="w-2 h-2 bg-blue-600 rounded-full animate-bounce" style={{ animationDelay: '0.1s' }}></div>
-                          <div className="w-2 h-2 bg-blue-600 rounded-full animate-bounce" style={{ animationDelay: '0.2s' }}></div>
-                          <span className="text-sm ml-2">Streaming content...</span>
-                        </div>
-                      )}
-                    </div>
-                  ) : (
-                    <div className="h-full flex items-center justify-center">
-                      <div className="text-center max-w-md">
-                        <FileText className="mx-auto mb-4 text-green-500" size={64} />
-                        <h4 className="text-lg font-medium text-gray-800 mb-2">Document Ready</h4>
-                        <p className="text-sm text-gray-600 mb-4">
-                          Your proposal document has been generated successfully.
-                        </p>
-                      </div>
-                    </div>
-                  )}
-                </div>
-              </div>
-=======
             ) : generatedDocument ? (
               <OutputDocumentDisplay
                 generatedDocument={generatedDocument}
@@ -1442,7 +1072,6 @@
                 pdfLink={pdfLink}
                 jobUuid={jobUuid}
               />
->>>>>>> e28bfca6
             ) : (
               <div className="bg-white rounded-lg shadow-sm border border-gray-200 h-full flex items-center justify-center">
                 <div className="text-center">
@@ -1632,40 +1261,12 @@
               </div>
             </ConfigSection>)}
             {/* Comments ConfigSection */}
-<<<<<<< HEAD
-            {markdownContent &&(<ConfigSection
-=======
             {markdownContent && (<ConfigSection
->>>>>>> e28bfca6
               title="Comments"
               icon={Text}
               isExpanded={true}
               onToggle={() => {}}
             >
-<<<<<<< HEAD
-              <div className="grid grid-cols-1 gap-4">
-                <InputField
-                  label="Content"
-                  value={comment1}
-                  onChange={handleCommentChange1}
-                  placeholder="Enter the Content"
-                  isTextarea={true}
-                  rows={6}
-                />
-              </div>
-              <div className="grid grid-cols-1 gap-4">
-                <InputField
-                  label="Comment"
-                  value={comment2}
-                  onChange={handleCommentChange2}
-                  placeholder="Enter the Comment"
-                  isTextarea={true}
-                  rows={6}
-
-                />
-              </div>
-            </ConfigSection>)}
-=======
              {commentConfigList.length > 0 && (
   <div className="mt-4 space-y-3">
     <h4 className="text-sm font-medium text-gray-700">Added Comments</h4>
@@ -1726,7 +1327,6 @@
               </button>
             </div>
                         </ConfigSection>)}
->>>>>>> e28bfca6
 
             {/* Header & Footer */}
             { !markdownContent &&(
