"use client";

import React, { useState, useRef } from 'react';
import { Upload, FileText, Settings, Send, X, CheckCircle, ChevronDown, ChevronRight, AlignLeft, Text ,Table, Layout, Type, Download, Globe, Loader, Database, CheckCircle2, AlertCircle } from 'lucide-react';
import { createClient } from '@supabase/supabase-js';
import MarkdownRenderer from './MarkdownRenderer.tsx';
import { saveAllComments } from "./utils";

type OutputProps = {
  generatedDocument: string | null;
  markdownContent: string | null;
  wordLink: string | null;
  pdfLink: string | null;
  jobUuid: string | null;
};


const OutputDocumentDisplayBase: React.FC<OutputProps> = ({
  generatedDocument,
  markdownContent,
  wordLink,
  pdfLink,
  jobUuid,
}) => {
  
  return (
    <div className="bg-white rounded-lg shadow-sm border border-gray-200 h-full flex flex-col">
      {/* Header with actions */}
      <div className="border-b border-gray-100 p-4 flex items-center justify-between">
        <div className="flex items-center gap-2">
          {generatedDocument ? (
            <CheckCircle2 className="text-green-500" size={16} />
          ) : (
            <Loader className="animate-spin text-blue-500" size={16} />
          )}
          <h3 className="text-sm font-medium text-gray-800">
            {generatedDocument ? 'Generated Proposal' : 'Generating Proposal...'}
          </h3>
          {generatedDocument && (
            <span className="text-xs text-gray-500 bg-gray-100 px-2 py-1 rounded">
              {generatedDocument}
            </span>
          )}
        </div>
        <div className="flex items-center gap-2">
          {wordLink && (
            <button
              className="bg-blue-600 text-white px-4 py-2 rounded text-sm font-medium hover:bg-blue-700 transition-colors duration-200 flex items-center gap-2"
              onClick={() => {
                const t = Date.now();
                const url = `${wordLink}${wordLink.includes('?') ? '&' : '?'}download=proposal_${jobUuid||'file'}.docx&t=${t}`;
                window.open(url, "_blank");
              }}
              title="Download Word document"
            >
              <Download size={16} /> Word
            </button>
          )}
          {pdfLink && (
            <button
              className="bg-blue-600 text-white px-4 py-2 rounded text-sm font-medium hover:bg-blue-700 transition-colors duration-200 flex items-center gap-2"
              onClick={() => {
                const t = Date.now();
                const url = `${pdfLink}${pdfLink.includes('?') ? '&' : '?'}download=proposal_${jobUuid||'file'}.pdf&t=${t}`;
                window.open(url, "_blank");
              }}
              title="Download PDF document"
            >
              <Download size={16} /> PDF
            </button>
          )}
        </div>
      </div>

      {/* Body / Markdown Preview */}
      <div className="flex-1 overflow-auto p-6 bg-gray-50">
        {markdownContent && (
          <div className="max-w-4xl max-h-screen mx-auto bg-white rounded-lg shadow-sm border border-gray-200 p-8" style={{ overflow: "scroll" }}>
            <MarkdownRenderer markdownContent={markdownContent} />
          </div>
        ) }
      </div>
    </div>
  );
};

export const OutputDocumentDisplay = React.memo(
  OutputDocumentDisplayBase,
  (prev, next) =>
    prev.generatedDocument === next.generatedDocument &&
    prev.markdownContent === next.markdownContent &&
    prev.wordLink === next.wordLink &&
    prev.pdfLink === next.pdfLink &&
    prev.jobUuid === next.jobUuid
);

interface UploadPageProps {}

const UploadPage: React.FC<UploadPageProps> = () => {
  const [rfpFiles, setRfpFiles] = useState<File[]>([]);
  const [supportingFiles, setSupportingFiles] = useState<File[]>([]);
  const [config, setConfig] = useState<string>('');
  const [language, setLanguage] = useState<string>('arabic');
  const [dragActiveRfp, setDragActiveRfp] = useState(false);
  const [dragActiveSupporting, setDragActiveSupporting] = useState(false);
  const [isUploading, setIsUploading] = useState(false);
  const [uploadProgress, setUploadProgress] = useState(0);
  const [processingStage, setProcessingStage] = useState('');
  const [generatedDocument, setGeneratedDocument] = useState<string | null>(null);
  const [wordLink, setWordLink] = useState<string | null>(null);
  const [pdfLink, setPdfLink] = useState<string | null>(null);
  const [markdownContent, setMarkdownContent] = useState<string | null>(null);
  const [isGenerated, setIsGenerated] = useState(false);
  const [jobUuid, setJobUuid] = useState<string | null>(null);
  const [supabaseConnected, setSupabaseConnected] = useState<boolean | null>(null);
  const supabaseUrl = process.env.NEXT_PUBLIC_SUPABASE_URL!
  const supabaseAnonKey = process.env.NEXT_PUBLIC_SUPABASE_ANON_KEY!
  const supabase = createClient(supabaseUrl, supabaseAnonKey)
  const [currentCommentContent, setCurrentCommentContent] = useState('');
  const [currentCommentText, setCurrentCommentText] = useState('');
  
  // Document configuration state
  type CommentItem = {
  comment1: string; // selected content
  comment2: string; // comment text
};

const [commentConfigList, setCommentConfigList] = useState<CommentItem[]>([]);
  const [docConfig, setDocConfig] = useState({
    // Layout
    page_orientation: 'portrait',
    text_alignment: 'left',
    reading_direction: 'ltr',
    top_margin: '1.0',
    bottom_margin: '1.0',
    left_margin: '1.0',
    right_margin: '1.0',
    
    // Typography
    body_font_size: '11',
    heading_font_size: '14',
    title_font_size: '16',
    bullet_font_size: '11',
    table_font_size: '10',
    title_color: '#1a1a1a',
    heading_color: '#2d2d2d',
    body_color: '#4a4a4a',
    
    // Table Styling
    auto_fit_tables: true,
    table_width: '100',
    show_table_borders: true,
    border_color: '#cccccc',
    border_style: 'single',
    border_preset: 'grid',
    header_background: '#f8f9fa',
    table_background: '#ffffff',
    
    // Header & Footer
    include_header: true,
    include_footer: true,
    company_name: '',
    company_tagline: '',
    logo_file_path: '',
    footer_left: '',
    footer_center: '',
    footer_right: '',
    show_page_numbers: true,

    
  });

  const [expandedSections, setExpandedSections] = useState({
    layout: true,
    typography: false,
    tables: false,
    branding: false
  });
  
  const rfpInputRef = useRef<HTMLInputElement>(null);
  const supportingInputRef = useRef<HTMLInputElement>(null);
  const markdownContainerRef = useRef<HTMLDivElement>(null);

  const toggleSection = (section: keyof typeof expandedSections) => {
    setExpandedSections(prev => ({
      ...prev,
      [section]: !prev[section]
    }));
  };

  const uploadFileToSupabase = async (
        file: File,
        bucket: string,
        uuid: string,
        index: number
      ): Promise<{ name: string; url: string; size: number }> => {
        try {
          // Create unique file path
          const timestamp = Date.now();
          const sanitizedFileName = file.name.replace(/[^a-zA-Z0-9.-]/g, '_');
          const filePath = `${uuid}/${timestamp}_${index}_${sanitizedFileName}`;

          console.log(`Uploading ${file.name} to bucket: ${bucket}, path: ${filePath}`);

          // Upload to Supabase storage
          const { data: uploadData, error: uploadError } = await supabase.storage
            .from(bucket)
            .upload(filePath, file, {
              contentType: file.type || "application/octet-stream",
              upsert: true,
            });

          if (uploadError) {
            console.error(`Upload error for ${file.name}:`, uploadError);
            throw new Error(`Failed to upload ${file.name}: ${uploadError.message}`);
          }

          console.log(`Successfully uploaded ${file.name}:`, uploadData);

          // Get public URL
          const { data: urlData } = supabase.storage
            .from(bucket)
            .getPublicUrl(filePath);

          if (!urlData.publicUrl) {
            throw new Error(`Failed to get public URL for ${file.name}`);
          }

          return { 
            name: file.name, 
            url: urlData.publicUrl,
            size: file.size
          };

        } catch (error) {
          console.error(`Error processing file ${file.name}:`, error);
          throw error;
        }
      };
 const updateConfig = (key: string, value: string | boolean) => {
    setDocConfig(prev => ({
      ...prev,
      [key]: value
    }));
  };

  const updateComment = (key: 'comment1' | 'comment2', value: string | boolean) => {
     setCommentConfigList(prev => [...prev, { comment1: '', comment2: '', [key]: value }]);
  };
  // Check Supabase connection
  const checkSupabaseConnection = async () => {
    try {
      const res = await fetch("/nextapi/check-supabase");
      if (!res.ok) {
        console.error("check-supabase HTTP NOT OKAY", res.status);
        return false;
      }
      const data = await res.json();
      if (data.connected) {
        console.log("✅ Supabase connected");
        setSupabaseConnected(true);
        return true;
      } else {
        console.log("❌ Supabase not connected:", data.error);
        setSupabaseConnected(false);
        return false;
      }
    } catch (err) {
      console.error("Supabase check failed", err);
      setSupabaseConnected(false);
      return false;
    }
  };

  const handleDrag = (e: React.DragEvent, setDragActive: (active: boolean) => void) => {
    e.preventDefault();
    e.stopPropagation();
    if (e.type === 'dragenter' || e.type === 'dragover') {
      setDragActive(true);
    } else if (e.type === 'dragleave') {
      setDragActive(false);
    }
  };

  const handleDrop = (e: React.DragEvent, fileType: 'rfp' | 'supporting') => {
    e.preventDefault();
    e.stopPropagation();
    if (fileType === 'rfp') setDragActiveRfp(false);
    else setDragActiveSupporting(false);

    const valid = Array.from(e.dataTransfer.files).filter(f =>
      f.type === 'application/pdf' ||
      f.type === 'application/msword' ||
      f.type === 'application/vnd.openxmlformats-officedocument.wordprocessingml.document'
    );
    const file = valid[0];
    if (!file) return;

    if (fileType === 'rfp') setRfpFiles([file]);
    else setSupportingFiles([file]);
  };

  const handleFileSelect = (e: React.ChangeEvent<HTMLInputElement>, fileType: 'rfp' | 'supporting') => {
    const file = e.target.files?.[0];
    if (!file) return;

    if (
      file.type === 'application/pdf' ||
      file.type === 'application/msword' ||
      file.type === 'application/vnd.openxmlformats-officedocument.wordprocessingml.document'
    ) {
      if (fileType === 'rfp') setRfpFiles([file]);
      else setSupportingFiles([file]);
    }
    e.currentTarget.value = '';
  };

  const removeFile = (index: number, fileType: 'rfp' | 'supporting') => {
    if (fileType === 'rfp') {
      setRfpFiles(prev => prev.filter((_, i) => i !== index));
    } else {
      setSupportingFiles(prev => prev.filter((_, i) => i !== index));
    }
  };

  const generateUUID = () => {
    return 'xxxxxxxx-xxxx-4xxx-yxxx-xxxxxxxxxxxx'.replace(/[xy]/g, function(c) {
      const r = Math.random() * 16 | 0;
      const v = c == 'x' ? r : (r & 0x3 | 0x8);
      return v.toString(16);
    });
  };

  const postUuidConfig = async (uuid: string, config: string) => {
    return new Promise<{ docxShareUrl: string | null; pdfShareUrl: string | null; proposalContent: string }>((resolve, reject) => {
      fetch(`http://127.0.0.1:8000/api/initialgen/${uuid}`, {
        method: "POST",
        headers: { 
          "Content-Type": "application/json",
          "Accept": "text/event-stream"
        },
        body: JSON.stringify({
          config: config,
          docConfig: docConfig,
          timestamp: new Date().toISOString(),
          language: language
        }),
      }).then(async (res) => {
        if (!res.ok) {
          const txt = await res.text().catch(() => "");
          reject(new Error(`Backend /initialgen failed: ${res.status} ${txt}`));
          return;
        }

        if (!res.body) {
          reject(new Error("No response body"));
          return;
        }

        const reader = res.body.getReader();
        const decoder = new TextDecoder();
        let buffer = "";
        let accumulatedMarkdown = "";
        let isSaved = false;

        const processChunk = async () => {
          try {
            const { done, value } = await reader.read();
            
            if (done) {
              // Stream ended - now generate the Word and PDF documents
              console.log("Stream completed, generating documents...");
              
              try {
                // Generate Word and PDF documents using the /download endpoint
                const docRes = await fetch(`http://127.0.0.1:8000/api/download/${uuid}`, {
                  method: "POST",
                  headers: { "Content-Type": "application/json" },
                  body: JSON.stringify({
                    docConfig: docConfig,
                    language: language
                  }),
                });

                if (!docRes.ok) {
                  console.error("Failed to generate documents");
                  resolve({ 
                    docxShareUrl: null, 
                    pdfShareUrl: null, 
                    proposalContent: accumulatedMarkdown 
                  });
                  return;
                }

                const docResult = await docRes.json();
                resolve({ 
                  docxShareUrl: docResult.proposal_word_url || null, 
                  pdfShareUrl: docResult.proposal_pdf_url || null, 
                  proposalContent: accumulatedMarkdown 
                });
                setIsUploading(false);
              } catch (error) {
                console.error("Error generating documents:", error);
                resolve({ 
                  docxShareUrl: null, 
                  pdfShareUrl: null, 
                  proposalContent: accumulatedMarkdown 
                });
              }
              return;
            }

            buffer += decoder.decode(value, { stream: true });
            
            // Split by double newlines to separate SSE events
            const events = buffer.split('\n\n');
            // Keep the last incomplete event in the buffer
            buffer = events.pop() || "";

            for (const eventBlock of events) {
              if (!eventBlock.trim()) continue;
              
              const lines = eventBlock.split('\n');
              let eventType = '';
              let dataLines: string[] = [];
              
              for (const line of lines) {
                if (line.startsWith('event:')) {
                  eventType = line.substring(6).trim();
                } else if (line.startsWith('data:')) {
                  // Don't trim data content - preserve whitespace in markdown
                  const dataContent = line.substring(5);
                  // Only remove the single leading space that SSE spec adds after 'data:'
                  dataLines.push(dataContent.startsWith(' ') ? dataContent.substring(1) : dataContent);
                }
              }
              
              if (!eventType || dataLines.length === 0) continue;
              
              // Join multi-line data with newlines to preserve markdown formatting
              const data = dataLines.join('\n');
              
              if (eventType === 'chunk') {
                // Chunk data is JSON-encoded to preserve newlines and special chars
                try {
                  const decodedChunk = JSON.parse(data);
                  accumulatedMarkdown += decodedChunk;
                  console.log(`Chunk received: ${decodedChunk.length} chars, Total: ${accumulatedMarkdown.length}`);
                  setMarkdownContent(accumulatedMarkdown);
                } catch (e) {
                  console.error("Failed to parse chunk data:", e, data);
                  // Fallback: use data as-is
                  accumulatedMarkdown += data;
                  setMarkdownContent(accumulatedMarkdown);
                }
              } else if (eventType === 'stage') {
                try {
                  const stageData = JSON.parse(data);
                  console.log("Stage:", stageData.stage);
                  const stageMessages: Record<string, string> = {
                    'starting': 'Starting...',
                    'downloading_and_uploading_pdfs': 'Uploading PDFs to AI...',
                    'prompting_model': 'Generating proposal...',
                    'saving_generated_text': 'Saving content...'
                  };
                  setProcessingStage(stageMessages[stageData.stage] || stageData.stage || 'Processing...');
                } catch (e) {
                  console.warn("Failed to parse stage data:", data);
                }
              } else if (eventType === 'done') {
                try {
                  const doneData = JSON.parse(data);
                  console.log("Done:", doneData);
                  isSaved = doneData.status === "saved";
                } catch (e) {
                  console.warn("Failed to parse done data:", data);
                }
              } else if (eventType === 'error') {
                try {
                  const errorData = JSON.parse(data);
                  console.error("Stream error:", errorData.message);
                  reject(new Error(errorData.message));
                  return;
                } catch (e) {
                  console.error("Stream error:", data);
                  reject(new Error(data));
                  return;
                }
              }
            }

            processChunk();
          } catch (error) {
            reject(error);
          }
        };

        processChunk();
      }).catch(reject);
    });
  };

  const simulateProgress = () => {
    const stages = [
      { stage: 'Uploading files...', progress: 20 },
      { stage: 'Processing documents...', progress: 40 },
      { stage: 'Analyzing RFP content...', progress: 60 },
      { stage: 'Generating proposal...', progress: 80 },
      { stage: 'Finalizing document...', progress: 95 }
    ];

    let currentStage = 0;
    const interval = setInterval(() => {
      if (currentStage < stages.length) {
        setProcessingStage(stages[currentStage].stage);
        setUploadProgress(stages[currentStage].progress);
        currentStage++;
      } else {
        clearInterval(interval);
        setProcessingStage('Complete!');
        setUploadProgress(100);
      }
    }, 1000);

    return interval;
  };

  const handleDownload = () => {
    if (pdfLink) {
      window.open(`${pdfLink}?download=1`, "_blank");
    } else if (wordLink) {
      window.open(`${wordLink}?download=1`, "_blank");
    } else {
      alert("No file available to download yet.");
    }
  };

  const handleUpload = async () => {
    if (rfpFiles.length === 0) {
      alert('Please upload at least one RFP document');
      return;
    }

    if (!config.trim()) {
      alert('Please provide configuration preferences');
      return;
    }

    // Reset markdown content for new upload
    // setMarkdownContent(null);
    setIsUploading(true);
    setUploadProgress(0);
    setProcessingStage('Checking connections...');
    
    const progressInterval = simulateProgress();
    
    try {
      const uuid = generateUUID();
      setJobUuid(uuid);
      
      // Check Supabase connection
      const supabaseConnected = await checkSupabaseConnection();

      if (!supabaseConnected) {
        alert("Supabase connection failed. Comments will not be saved.");
      }
      
     


       const updateDatabaseRecord = async (
        uuid: string,
        rfpFileData: string | null,
        supportingFileData: string | null
      ) => {
        try {
          const { data: updateData, error: updateError } = await supabase
            .from("Data_Table")
            .update({
              RFP_Files: rfpFileData,
              Supporting_Files: supportingFileData,
            })
            .eq("uuid", uuid)
            .select();

          if (!updateError && (!updateData || updateData.length === 0)) {
            console.log('No existing record found, creating new record...');
            
            const { data: insertData, error: insertError } = await supabase
              .from("Data_Table")
              .insert({
                uuid: uuid,
                RFP_Files: rfpFileData,
                Supporting_Files: supportingFileData,
              })
              .select();

            if (insertError) {
              console.error('Database insert error:', insertError);
              throw new Error(`Database insert failed: ${insertError.message}`);
            }

            console.log('New record created successfully:', insertData);
            return insertData;
          } else if (updateError) {
            console.error('Database update error:', updateError);
            throw new Error(`Database update failed: ${updateError.message}`);
          } else {
            console.log('Existing record updated successfully:', updateData);
            return updateData;
          }
        } catch (error) {
          console.error('Database operation failed:', error);
          throw error;
        }
      };
      

      const MAX_FILE_SIZE = 50 * 1024 * 1024;
      const allFiles = [...rfpFiles, ...supportingFiles];
    
      for (const file of allFiles) {
        if (file.size > MAX_FILE_SIZE) {
          throw new Error(`File ${file.name} exceeds 50MB size limit`);
        }
        
        if (file.size === 0) {
          throw new Error(`File ${file.name} is empty`);
        }
      }

      setProcessingStage('Uploading files to cloud storage...');
      
      console.log('Starting RFP file uploads...');
      const rfpResults = await Promise.allSettled(
        rfpFiles.map((file, index) => uploadFileToSupabase(file, "rfp", uuid, index))
      );

      console.log('Starting supporting file uploads...');
      const supportingResults = await Promise.allSettled(
        supportingFiles.map((file, index) => uploadFileToSupabase(file, "supporting", uuid, index))
      );

      const failedRfpUploads = rfpResults.filter(result => result.status === 'rejected');
      const failedSupportingUploads = supportingResults.filter(result => result.status === 'rejected');

      if (failedRfpUploads.length > 0 || failedSupportingUploads.length > 0) {
        console.error('Some uploads failed:');
        failedRfpUploads.forEach((result, index) => {
          if (result.status === 'rejected') {
            console.error(`RFP file ${index}:`, result.reason);
          }
        });
        failedSupportingUploads.forEach((result, index) => {
          if (result.status === 'rejected') {
            console.error(`Supporting file ${index}:`, result.reason);
          }
        });
        
        const totalFailed = failedRfpUploads.length + failedSupportingUploads.length;
        console.warn(`${totalFailed} files failed to upload, continuing with successful uploads`);
      }

      const successfulRfpUploads = rfpResults
        .filter((result): result is PromiseFulfilledResult<{ name: string; url: string; size: number }> => 
          result.status === 'fulfilled'
        )
        .map(result => result.value);

      const successfulSupportingUploads = supportingResults
        .filter((result): result is PromiseFulfilledResult<{ name: string; url: string; size: number }> => 
          result.status === 'fulfilled'
        )
        .map(result => result.value);

      console.log('Successful RFP uploads:', successfulRfpUploads.length);
      console.log('Successful supporting uploads:', successfulSupportingUploads.length);

      if (successfulRfpUploads.length === 0) {
        throw new Error("No RFP files were successfully uploaded. Cannot proceed.");
      }

      setProcessingStage('Updating database records...');
      
      const rfpFileData = successfulRfpUploads.length > 0 ? successfulRfpUploads[0].url : null;
      const supportingFileData = successfulSupportingUploads.length > 0 ? successfulSupportingUploads[0].url : null;

      await updateDatabaseRecord(uuid, rfpFileData, supportingFileData);

<<<<<<< HEAD
      const rspPostUuidConfig = await postUuidConfig(uuid, config);

      setProcessingStage('Sending to AI processing engine...');
=======
      setProcessingStage('Sending to AI processing engine...');
      const { docxShareUrl, pdfShareUrl } = await postUuidConfig(uuid, config);
>>>>>>> 0e82dbc7

      setMarkdownContent(markdownContent || null);
      setGeneratedDocument('Generated_Proposal.docx'); 
      setIsGenerated(true);
      
    } catch (error) {
      console.error('Upload failed:', error);
      alert('Upload failed. Please try again.');
      clearInterval(progressInterval);
    } finally {
      setTimeout(() => {
        setIsUploading(false);
        setUploadProgress(0);
        setProcessingStage('');
      }, 2000);
    }
  };

  const handleRegenerate = async () => {
    if (!jobUuid) {
      alert('No job to regenerate. Please run Upload & Process first.');
      return;
    }

    try {
      setIsUploading(true);
      setUploadProgress(0);
      setProcessingStage('Regenerating document...');
      console.log('Regenerating with commentConfig', commentConfigList);
      saveAllComments(supabase,jobUuid, commentConfigList);
      
      setCommentConfigList([]);
      
      // Reset markdown content for new regeneration
      setMarkdownContent(null);
      
      const res = await fetch(`http://127.0.0.1:8000/api/regenerate/${jobUuid}`, {
        method: "POST",
        headers: { 
          "Content-Type": "application/json",
          "Accept": "text/event-stream"
        },
        body: JSON.stringify({
          config: config,
          docConfig: docConfig,
          timestamp: new Date().toISOString(),
          language: language,
        }),
      });

      if (!res.ok) {
        const txt = await res.text().catch(() => "");
        throw new Error(`Backend /regenerate failed: ${res.status} ${txt}`);
      }

      if (!res.body) {
        throw new Error("No response body");
      }

      const reader = res.body.getReader();
      const decoder = new TextDecoder();
      let buffer = "";
      let accumulatedMarkdown = "";
      let isSaved = false;

      const processChunk = async () => {
        try {
          const { done, value } = await reader.read();
          
          if (done) {
            console.log("Regenerate stream completed");
            setGeneratedDocument('Regenerated_Proposal.docx');
            return;
          }

          buffer += decoder.decode(value, { stream: true });
          
          // Split by double newlines to separate SSE events
          const events = buffer.split('\n\n');
          // Keep the last incomplete event in the buffer
          buffer = events.pop() || "";

          for (const eventBlock of events) {
            if (!eventBlock.trim()) continue;
            
            const lines = eventBlock.split('\n');
            let eventType = '';
            let dataLines: string[] = [];
            
            for (const line of lines) {
              if (line.startsWith('event:')) {
                eventType = line.substring(6).trim();
              } else if (line.startsWith('data:')) {
                // Don't trim data content - preserve whitespace in markdown
                const dataContent = line.substring(5);
                // Only remove the single leading space that SSE spec adds after 'data:'
                dataLines.push(dataContent.startsWith(' ') ? dataContent.substring(1) : dataContent);
              }
            }
            
            if (!eventType || dataLines.length === 0) continue;
            
            // Join multi-line data with newlines to preserve markdown formatting
            const data = dataLines.join('\n');
            
            if (eventType === 'chunk') {
              // Chunk data is JSON-encoded to preserve newlines and special chars
              try {
                const decodedChunk = JSON.parse(data);
                accumulatedMarkdown += decodedChunk;
                console.log(`Regenerate chunk received: ${decodedChunk.length} chars, Total: ${accumulatedMarkdown.length}`);
                setMarkdownContent(accumulatedMarkdown);
              } catch (e) {
                console.error("Failed to parse regenerate chunk data:", e, data);
                // Fallback: use data as-is
                accumulatedMarkdown += data;
                setMarkdownContent(accumulatedMarkdown);
              }
            } else if (eventType === 'stage') {
              try {
                const stageData = JSON.parse(data);
                console.log("Regenerate stage:", stageData.stage);
                const stageMessages: Record<string, string> = {
                  'fetching_original_markdown': 'Fetching original document...',
                  'fetching_comments': 'Loading comments...',
                  'processing_with_ai': 'Regenerating with AI...',
                  'saving_generated_text': 'Saving content...',
                  'generating_documents': 'Generating documents...',
                  'no_modifications_needed': 'No modifications needed'
                };
                setProcessingStage(stageMessages[stageData.stage] || stageData.stage || 'Processing...');
              } catch (e) {
                console.warn("Failed to parse regenerate stage data:", data);
              }
            } else if (eventType === 'done') {
              try {
                const doneData = JSON.parse(data);
                console.log("Regenerate done:", doneData);
                isSaved = doneData.status === "completed";
                
                if (doneData.wordLink) {
                  setWordLink(doneData.wordLink);
                }
                if (doneData.pdfLink) {
                  setPdfLink(doneData.pdfLink);
                }
                if (doneData.updated_markdown) {
                  setMarkdownContent(doneData.updated_markdown);
                }
                setGeneratedDocument('Regenerated_Proposal.docx');
              } catch (e) {
                console.warn("Failed to parse regenerate done data:", data);
              }
            } else if (eventType === 'error') {
              try {
                const errorData = JSON.parse(data);
                console.error("Regenerate stream error:", errorData.message);
                alert(`Regenerate failed: ${errorData.message}`);
                return;
              } catch (e) {
                console.error("Regenerate stream error:", data);
                alert(`Regenerate failed: ${data}`);
                return;
              }
            }
          }

          processChunk();
        } catch (error) {
          console.error('Regenerate stream error:', error);
          alert('Regenerate failed. Please try again.');
        }
      };

      processChunk();
    } catch (error) {
      console.error('Regenerate failed:', error);
      alert('Regenerate failed. Please try again.');
    } finally {
      setTimeout(() => {
        setIsUploading(false);
        setUploadProgress(0);
        setProcessingStage('');
      }, 2000);
    }
  };

  const FileUploadZone = ({ 
    title, 
    files, 
    dragActive, 
    onDragEnter, 
    onDragLeave, 
    onDragOver, 
    onDrop, 
    onClick, 
    fileType 
  }: {
    title: string;
    files: File[];
    dragActive: boolean;
    onDragEnter: (e: React.DragEvent) => void;
    onDragLeave: (e: React.DragEvent) => void;
    onDragOver: (e: React.DragEvent) => void;
    onDrop: (e: React.DragEvent) => void;
    onClick: () => void;
    fileType: 'rfp' | 'supporting';
  }) => (
    <div className="bg-white rounded-lg shadow-sm border border-gray-200 mb-6">
      <div className="border-b border-gray-100 p-4">
        <h3 className="text-sm font-medium text-gray-800 flex items-center gap-2">
          <FileText className="text-gray-500" size={16} />
          {title}
        </h3>
      </div>
      
      <div className="p-4">
        <div
          className={`relative border-2 border-dashed rounded-md p-6 text-center transition-all duration-200 cursor-pointer
            ${dragActive 
              ? 'border-gray-400 bg-gray-50' 
              : 'border-gray-300 hover:border-gray-400 hover:bg-gray-50'
            }`}
          onDragEnter={onDragEnter}
          onDragLeave={onDragLeave}
          onDragOver={onDragOver}
          onDrop={onDrop}
          onClick={onClick}
        >
          <Upload 
            className={`mx-auto mb-3 ${dragActive ? 'text-gray-600' : 'text-gray-400'}`} 
            size={24} 
          />
          <p className="text-sm font-medium text-gray-700 mb-1">
            Drag & drop files here
          </p>
          <p className="text-xs text-gray-500 mb-2">or click to browse</p>
          <p className="text-xs text-gray-400">
            PDF, DOC, DOCX files
          </p>
        </div>

        {files.length > 0 && (
          <div className="mt-4">
            <h4 className="text-xs font-medium text-gray-600 flex items-center gap-1 mb-2">
              <CheckCircle className="text-green-500" size={12} />
              Files ({files.length})
            </h4>
            {files.map((file, index) => (
              <div key={index} className="flex items-center justify-between bg-gray-50 rounded p-2 mb-2 border border-gray-100">
                <div className="flex items-center gap-2 flex-1 min-w-0">
                  <FileText className="text-gray-400 flex-shrink-0" size={14} />
                  <span className="text-xs text-gray-700 truncate">
                    {file.name}
                  </span>
                  <span className="text-xs text-gray-400 flex-shrink-0">
                    {(file.size / 1024 / 1024).toFixed(1)}MB
                  </span>
                </div>
                <div className="flex items-center gap-1">
                  <button
                    onClick={(e) => {
                      e.stopPropagation();
                      removeFile(index, fileType);
                    }}
                    className="text-gray-400 hover:text-red-500 p-1 flex-shrink-0"
                  >
                    <X size={12} />
                  </button>
                </div>
              </div>
            ))}
          </div>
        )}
      </div>
    </div>
  );

  const ConfigSection = ({ 
    title, 
    icon: Icon, 
    isExpanded, 
    onToggle, 
    children 
  }: {
    title: string;
    icon: any;
    isExpanded: boolean;
    onToggle: () => void;
    children: React.ReactNode;
  }) => (
    <div className="bg-white rounded-lg shadow-sm border border-gray-200 mb-4">
      <button
        onClick={
          onToggle}
        className="w-full p-4 flex items-center justify-between hover:bg-gray-50 transition-colors duration-200"
      >
        <div className="flex items-center gap-2">
          <Icon className="text-gray-500" size={16} />
          <h3 className="text-sm font-medium text-gray-800">{title}</h3>
        </div>
        {isExpanded ? <ChevronDown size={16} /> : <ChevronRight size={16} />}
      </button>
      
      {isExpanded && (
        <div className="border-t border-gray-100 p-4 space-y-4">
          {children}
        </div>
      )}
    </div>
  );

  const InputField = React.memo(({ 
    label, 
    value, 
    onChange, 
    type = 'text', 
    placeholder = '', 
    options = [],
    isTextarea = false,
    rows = 4
  }: {
    label: string;
    value: string | boolean;
    onChange: (value: string | boolean) => void;
    type?: 'text' | 'number' | 'select' | 'checkbox' | 'color';
    placeholder?: string;
    options?: { value: string; label: string }[];
     isTextarea?: boolean;
  rows?: number; // Number of rows for the textarea
  }) => {
    const [localValue, setLocalValue] = React.useState(value);
    const [isFocused, setIsFocused] = React.useState(false);

    React.useEffect(() => {
      if (!isFocused) {
        setLocalValue(value);
      }
    }, [value, isFocused]);

    const handleFocus = () => {
      setIsFocused(true);
    };

    const handleBlur = () => {
      setIsFocused(false);
      onChange(localValue);
    };

    const handleChange = (newValue: string | boolean) => {
      setLocalValue(newValue);
      
      if (type === 'select' || type === 'checkbox') {
        onChange(newValue);
      }
    };

    return (
      <div>
        <label className="block text-xs font-medium text-gray-600 mb-1">{label}</label>
       {isTextarea ? (
        <textarea
          value={localValue as string}
            onChange={(e) => setLocalValue(e.target.value)}
            onFocus={handleFocus}
            onBlur={handleBlur}
            placeholder={placeholder}
          rows={rows}
          className="w-full px-2 py-1 text-xs border border-gray-200 rounded focus:ring-1 focus:ring-gray-400 focus:border-gray-400 text-gray-900 resize-none"
        />
      ) : type === 'select' ? (
          <select
            value={localValue as string}
            onChange={(e) => handleChange(e.target.value)}
            className="w-full px-2 py-1 text-xs border border-gray-200 rounded focus:ring-1 focus:ring-gray-400 focus:border-gray-400 text-gray-900"
          >
            {options.map(option => (
              <option key={option.value} value={option.value}>{option.label}</option>
            ))}
          </select>
        ) : type === 'checkbox' ? (
          <label className="flex items-center gap-2">
            <input
              type="checkbox"
              checked={localValue as boolean}
              onChange={(e) => handleChange(e.target.checked)}
              className="w-3 h-3 text-gray-600 border-gray-300 rounded focus:ring-1 focus:ring-gray-400 text-gray-900"
            />
            <span className="text-xs text-gray-600">Enable</span>
          </label>
        ) : (
          <input
            type={type}
            value={localValue as string}
            onChange={(e) => setLocalValue(e.target.value)}
            onFocus={handleFocus}
            onBlur={handleBlur}
            placeholder={placeholder}
            className="w-full px-2 py-1 text-xs border border-gray-200 rounded focus:ring-1 focus:ring-gray-400 focus:border-gray-400 text-gray-900"
          />
        )}
      </div>
    );
  });

  const LoadingDisplay = () => (
    <div className="bg-white rounded-lg shadow-sm border border-gray-200 h-full flex items-center justify-center">
      <div className="text-center max-w-md w-full mx-4">
        <div className="mb-4">
          <Loader className="animate-spin mx-auto text-gray-600" size={48} />
        </div>
        <h3 className="text-xl font-medium text-gray-900 mb-2">Processing Your Documents</h3>
        <div className="w-full bg-gray-200 rounded-full h-3 mb-4">
          <div 
            className="bg-gray-600 h-3 rounded-full transition-all duration-500 ease-out" 
            style={{ width: `${uploadProgress}%` }}
          ></div>
        </div>
      </div>
    </div>
  );

  const GeneratedDocumentSection = () => (
    <div className="bg-white rounded-lg shadow-sm border border-gray-200">
      <div className="border-b border-gray-100 p-4">
        <h3 className="text-sm font-medium text-gray-800 flex items-center gap-2">
          <CheckCircle2 className="text-green-500" size={16} />
          Generated Document
        </h3> 
      </div>
    </div>
  );

  React.useEffect(() => {
    checkSupabaseConnection();
  }, []);
 

  // Auto-scroll to bottom when markdown content updates during streaming
  React.useEffect(() => {
    if (isUploading && markdownContent && markdownContainerRef.current) {
      const container = markdownContainerRef.current;
      // Smooth scroll to bottom to show latest content
      container.scrollTo({
        top: container.scrollHeight,
        behavior: 'smooth'
      });
    }
  }, [markdownContent, isUploading]);
  const [comment1, setComment1] = useState<string>("");
  const [comment2, setComment2] = useState<string>("");

  const handleCommentChange1 = (value: string | boolean) => {
    setComment1(String(value));
  };

  const handleCommentChange2 = (value: string | boolean) => {
    setComment2(String(value));
  };

  return (
    <>
      <link href="https://fonts.googleapis.com/css2?family=JetBrains+Mono:wght@300;400;500;600&display=swap" rel="stylesheet" />

      <div className="min-h-screen bg-gray-50" style={{ fontFamily: 'JetBrains Mono, monospace' }}>
        <div className="flex">
          {/* Left Panel - Upload Form */}
          <div className="w-96 bg-white border-r border-gray-200 min-h-screen p-6">
            <div className="mb-8">
              <h1 className="text-lg font-semibold text-gray-900 mb-2">
                RFP Processing
              </h1>
              <p className="text-xs text-gray-600 leading-relaxed">
                Upload documents and configure your proposal generation
              </p>
            </div>

            <div className="space-y-1">
              {/* Language Selection */}
              <div className="bg-white rounded-lg shadow-sm border border-gray-200 mb-4 p-4">
                <h3 className="text-sm font-medium text-gray-800 mb-2 flex items-center gap-2">
                  <Globe className="text-gray-500" size={16} /> Language
                </h3>
                <div className="flex gap-2">
                  <button
                    onClick={() => setLanguage('arabic')}
                    className={`flex-1 py-2 px-3 rounded-md text-sm font-medium border transition-colors
                      ${language === 'arabic' 
                        ? 'bg-blue-600 text-white border-blue-600' 
                        : 'bg-white text-gray-700 border-gray-300 hover:bg-gray-50'
                      }`}
                  >
                    Arabic
                  </button>
                  <button
                    onClick={() => setLanguage('english')}
                    className={`flex-1 py-2 px-3 rounded-md text-sm font-medium border transition-colors
                      ${language === 'english' 
                        ? 'bg-blue-600 text-white border-blue-600' 
                        : 'bg-white text-gray-700 border-gray-300 hover:bg-gray-50'
                      }`}
                  >
                    English
                  </button>
                </div>
              </div>

              <FileUploadZone
                title="RFP Documents"
                files={rfpFiles}
                dragActive={dragActiveRfp}
                onDragEnter={(e) => handleDrag(e, setDragActiveRfp)}
                onDragLeave={(e) => handleDrag(e, setDragActiveRfp)}
                onDragOver={(e) => handleDrag(e, setDragActiveRfp)}
                onDrop={(e) => handleDrop(e, 'rfp')}
                onClick={() => rfpInputRef.current?.click()}
                fileType="rfp"
              />

              <FileUploadZone
                title="Supporting Files"
                files={supportingFiles}
                dragActive={dragActiveSupporting}
                onDragEnter={(e) => handleDrag(e, setDragActiveSupporting)}
                onDragLeave={(e) => handleDrag(e, setDragActiveSupporting)}
                onDragOver={(e) => handleDrag(e, setDragActiveSupporting)}
                onDrop={(e) => handleDrop(e, 'supporting')}
                onClick={() => supportingInputRef.current?.click()}
                fileType="supporting"
              />

              <div className="bg-white rounded-lg shadow-sm border border-gray-200">
                <div className="border-b border-gray-100 p-4">
                  <h3 className="text-sm font-medium text-gray-800 flex items-center gap-2">
                    <Settings className="text-gray-500" size={16} />
                    General Preferences
                  </h3>
                </div>
                
                <div className="p-4">
                  <textarea
                    value={config}
                    onChange={(e) => setConfig(e.target.value)}
                    placeholder="Describe your proposal generation preferences..."
                    rows={4}
                    className="w-full px-3 py-2 bg-white border border-gray-200 text-gray-700 rounded text-xs focus:ring-1 focus:ring-gray-400 focus:border-gray-400 resize-none placeholder-gray-400"
                  />
                  <p className="text-xs text-gray-400 mt-2 leading-relaxed">
                    Include tone, structure, and specific requirements
                  </p>
                </div>
              </div>

              {generatedDocument && <GeneratedDocumentSection />}

              <div className="pt-4">
                {!isGenerated ? (
                  <button
                    onClick={handleUpload}
                    disabled={isUploading || rfpFiles.length === 0 || !config.trim()}
                    className={`w-full flex items-center justify-center gap-2 px-4 py-3 rounded text-sm font-medium transition-all duration-200
                      ${isUploading || rfpFiles.length === 0 || !config.trim()
                        ? 'bg-gray-100 text-gray-400 cursor-not-allowed border border-gray-200' 
                        : 'bg-gray-900 text-white hover:bg-gray-800 border border-gray-900'
                      }`}
                  >
                    {isUploading ? (
                      <>
                        <div className="animate-spin rounded-full h-4 w-4 border-b-2 border-white"></div>
                        Processing...
                      </>
                    ) : (
                      <>
                        <Send size={16} />
                        Upload & Process
                      </>
                    )}
                  </button>
                ) : (
                  <button
                    onClick={handleRegenerate}
                    disabled={isUploading}
                    className={`w-full flex items-center justify-center gap-2 px-4 py-3 rounded text-sm font-medium transition-all duration-200
                      ${isUploading
                        ? 'bg-gray-100 text-gray-400 cursor-not-allowed border border-gray-200' 
                        : 'bg-indigo-600 text-white hover:bg-indigo-700 border border-indigo-600'
                      }`}
                  >
                    {isUploading ? (
                      <>
                        <div className="animate-spin rounded-full h-4 w-4 border-b-2 border-white"></div>
                        Regenerating...
                      </>
                    ) : (
                      <>
                        <Send size={16} />
                        Regenerate Document
                      </>
                    )}
                  </button>
                )}
              </div>
              
            </div>
          </div>

          {/* Center Panel - Loading/Output Display */}
          <div className="flex-1 p-6 min-w-0">
            {isUploading && !markdownContent ? (
              <LoadingDisplay />
            ) : !isUploading && !markdownContent ? (
              <div className="bg-white rounded-lg shadow-sm border border-gray-200 h-full flex items-center justify-center">
                <div className="text-center">
                  <FileText className="mx-auto mb-4 text-gray-300" size={64} />
                  <h3 className="text-lg font-medium text-gray-600 mb-2">Ready to Process</h3>
                  <p className="text-sm text-gray-500">
                    Upload your RFP documents and click "Upload & Process" to begin
                  </p>
                </div>
              </div>
<<<<<<< HEAD
=======
              
>>>>>>> 0e82dbc7
            ) : (
              <OutputDocumentDisplay
                generatedDocument={generatedDocument}
                markdownContent={markdownContent}
                wordLink={wordLink}
                pdfLink={pdfLink}
                jobUuid={jobUuid}
              />
            )}
          </div>
          

          {/* Right Panel - Document Configuration */}
          <div className="w-96 p-6  border-l border-gray-200 bg-white">
            <div className="mb-6">
              <h2 className="text-lg font-semibold text-gray-900 mb-2">
                Document Formatting
              </h2>
              <p className="text-sm text-gray-600">
                Customize the appearance and layout of your generated proposal
              </p>
            </div>
            
            
            {/* Page Layout */}
             { !markdownContent &&(<ConfigSection
              title="Page Layout"
              icon={AlignLeft}
              isExpanded={expandedSections.layout}
              onToggle={() => toggleSection('layout')}
              >
              <div className="grid grid-cols-2 gap-4">
                <InputField
                  label="Page Orientation"
                  value={docConfig.page_orientation}
                  onChange={(value) => updateConfig('page_orientation', value)}
                  type="select"
                  options={[
                    { value: 'portrait', label: 'Portrait' },
                    { value: 'landscape', label: 'Landscape' }
                  ]}
                />
                <InputField
                  label="Text Alignment"
                  value={docConfig.text_alignment}
                  onChange={(value) => updateConfig('text_alignment', value)}
                  type="select"
                  options={[
                    { value: 'left', label: 'Left' },
                    { value: 'center', label: 'Center' },
                    { value: 'right', label: 'Right' },
                    { value: 'justify', label: 'Justify' }
                  ]}
                />
              </div>
              
              <div className="grid grid-cols-4 gap-2">
                <InputField
                  label="Top Margin (in)"
                  value={docConfig.top_margin}
                  onChange={(value) => updateConfig('top_margin', value)}
                  type="number"
                />
                <InputField
                  label="Bottom Margin (in)"
                  value={docConfig.bottom_margin}
                  onChange={(value) => updateConfig('bottom_margin', value)}
                  type="number"
                />
                <InputField
                  label="Left Margin (in)"
                  value={docConfig.left_margin}
                  onChange={(value) => updateConfig('left_margin', value)}
                  type="number"
                />
                <InputField
                  label="Right Margin (in)"
                  value={docConfig.right_margin}
                  onChange={(value) => updateConfig('right_margin', value)}
                  type="number"
                />
              </div>
            </ConfigSection>)}

            {/* Typography */}
            { !markdownContent &&( <ConfigSection
              title="Typography & Colors"
              icon={Type}
              isExpanded={expandedSections.typography}
              onToggle={() => toggleSection('typography')}
            >
              <div className="grid grid-cols-3 gap-4">
                <InputField
                  label="Body Text Size (pt)"
                  value={docConfig.body_font_size}
                  onChange={(value) => updateConfig('body_font_size', value)}
                  type="number"
                />
                <InputField
                  label="Heading Size (pt)"
                  value={docConfig.heading_font_size}
                  onChange={(value) => updateConfig('heading_font_size', value)}
                  type="number"
                />
                <InputField
                  label="Title Size (pt)"
                  value={docConfig.title_font_size}
                  onChange={(value) => updateConfig('title_font_size', value)}
                  type="number"
                />
              </div>
              
              <div className="grid grid-cols-3 gap-4">
                <InputField
                  label="Main Title Color"
                  value={docConfig.title_color}
                  onChange={(value) => updateConfig('title_color', value)}
                  type="color"
                />
                <InputField
                  label="Heading Color"
                  value={docConfig.heading_color}
                  onChange={(value) => updateConfig('heading_color', value)}
                  type="color"
                />
                <InputField
                  label="Body Text Color"
                  value={docConfig.body_color}
                  onChange={(value) => updateConfig('body_color', value)}
                  type="color"
                />
              </div>
            </ConfigSection>)}

            {/* Table Styling */}
             { !markdownContent &&(<ConfigSection
              title="Table Styling"
              icon={Table}
              isExpanded={expandedSections.tables}
              onToggle={() => toggleSection('tables')}
            >
              <div className="grid grid-cols-2 gap-4">
                <InputField
                  label="Auto-fit Tables"
                  value={docConfig.auto_fit_tables}
                  onChange={(value) => updateConfig('auto_fit_tables', value)}
                  type="checkbox"
                />
                <InputField
                  label="Show Borders"
                  value={docConfig.show_table_borders}
                  onChange={(value) => updateConfig('show_table_borders', value)}
                  type="checkbox"
                />
              </div>
              
              <div className="grid grid-cols-2 gap-4">
                <InputField
                  label="Table Width (%)"
                  value={docConfig.table_width}
                  onChange={(value) => updateConfig('table_width', value)}
                  type="number"
                />
                <InputField
                  label="Table Font Size"
                  value={docConfig.table_font_size}
                  onChange={(value) => updateConfig('table_font_size', value)}
                  type="number"
                />
              </div>
              
              <div className="grid grid-cols-2 gap-4">
                <InputField
                  label="Header Background"
                  value={docConfig.header_background}
                  onChange={(value) => updateConfig('header_background', value)}
                  type="color"
                />
                <InputField
                  label="Border Color"
                  value={docConfig.border_color}
                  onChange={(value) => updateConfig('border_color', value)}
                  type="color"
                />
              </div>
            </ConfigSection>)}
            {/* Comments ConfigSection */}
            {markdownContent && (<ConfigSection
              title="Comments"
              icon={Text}
              isExpanded={true}
              onToggle={() => {}}
            >
             {commentConfigList.length > 0 && (
  <div className="mt-4 space-y-3">
    <h4 className="text-sm font-medium text-gray-700">Added Comments</h4>
    {commentConfigList.map((comment, index) => (
      <div
        key={index}
        className="p-3 border border-gray-200 rounded bg-gray-50 flex justify-between items-start gap-2"
      >
        <div className="flex-1">
          <p className="text-xs text-gray-500 mb-1">
            <span className="font-semibold">Content:</span> {comment.comment1}
          </p>
          <p className="text-xs text-gray-500">
            <span className="font-semibold">Comment:</span> {comment.comment2}
          </p>
        </div>
        
      </div>
    ))}
  </div>
)}
            <div className="grid grid-cols-1 gap-4">
              <InputField
                label="Content"
                value={currentCommentContent} // local state
                onChange={(value) => setCurrentCommentContent(value as string)}
                placeholder="Enter the Content"
                isTextarea={true}
                rows={6}
              />
            </div>
            <div className="grid grid-cols-1 gap-4">
              <InputField
                label="Comment"
                value={currentCommentText} // local state
                onChange={(value) => setCurrentCommentText(value as string)}
                placeholder="Enter the Comment"
                isTextarea={true}
                rows={6}
              />
            </div>
            <div className="mt-2">
              <button
                type="button"
                className="px-4 py-2 bg-blue-600 text-white rounded text-sm"
                onClick={() => {
                  // Append new comment to the list
                  setCommentConfigList(prev => [
                    ...prev,
                    { comment1: currentCommentContent, comment2: currentCommentText }
                  ]);
                  // Clear local inputs
                  setCurrentCommentContent('');
                  setCurrentCommentText('');
                }}
              >
                Add Comment
              </button>
            </div>
                        </ConfigSection>)}

            {/* Header & Footer */}
            { !markdownContent &&(
              <ConfigSection
              title="Branding & Headers"
              icon={Layout}
              isExpanded={expandedSections.branding}
              onToggle={() => toggleSection('branding')}
            >
              <div className="grid grid-cols-2 gap-4">
                <InputField
                  label="Include Header"
                  value={docConfig.include_header}
                  onChange={(value) => updateConfig('include_header', value)}
                  type="checkbox"
                />
                <InputField
                  label="Include Footer"
                  value={docConfig.include_footer}
                  onChange={(value) => updateConfig('include_footer', value)}
                  type="checkbox"
                />
              </div>
              
              <div className="grid grid-cols-2 gap-4">
                <InputField
                  label="Company Name"
                  value={docConfig.company_name}
                  onChange={(value) => updateConfig('company_name', value)}
                  placeholder="Your Company Name"
                />
                <InputField
                  label="Company Tagline"
                  value={docConfig.company_tagline}
                  onChange={(value) => updateConfig('company_tagline', value)}
                  placeholder="Your tagline or slogan"
                />
              </div>
              
              <div className="space-y-4">
                <InputField
                  label="Footer Left Text"
                  value={docConfig.footer_left}
                  onChange={(value) => updateConfig('footer_left', value)}
                  placeholder="Left footer content"
                />
                <InputField
                  label="Footer Center Text"
                  value={docConfig.footer_center}
                  onChange={(value) => updateConfig('footer_center', value)}
                  placeholder="Center footer content"
                />
                <InputField
                  label="Footer Right Text"
                  value={docConfig.footer_right}
                  onChange={(value) => updateConfig('footer_right', value)}
                  placeholder="Right footer content"
                />
              </div>
              
              <InputField
                label="Show Page Numbers"
                value={docConfig.show_page_numbers}
                onChange={(value) => updateConfig('show_page_numbers', value)}
                type="checkbox"
              />
            </ConfigSection>)}
          </div>
        </div>

        {/* Hidden file inputs */}
        <input
          ref={rfpInputRef}
          type="file"
          accept=".pdf,.doc,.docx"
          onChange={(e) => handleFileSelect(e, 'rfp')}
          className="hidden"
        />
        <input
          ref={supportingInputRef}
          type="file"
          accept=".pdf,.doc,.docx"
          onChange={(e) => handleFileSelect(e, 'supporting')}
          className="hidden"
        />
      </div>
      
    </>
  );
};

export default UploadPage;<|MERGE_RESOLUTION|>--- conflicted
+++ resolved
@@ -687,14 +687,10 @@
 
       await updateDatabaseRecord(uuid, rfpFileData, supportingFileData);
 
-<<<<<<< HEAD
       const rspPostUuidConfig = await postUuidConfig(uuid, config);
 
-      setProcessingStage('Sending to AI processing engine...');
-=======
       setProcessingStage('Sending to AI processing engine...');
       const { docxShareUrl, pdfShareUrl } = await postUuidConfig(uuid, config);
->>>>>>> 0e82dbc7
 
       setMarkdownContent(markdownContent || null);
       setGeneratedDocument('Generated_Proposal.docx'); 
@@ -1315,10 +1311,7 @@
                   </p>
                 </div>
               </div>
-<<<<<<< HEAD
-=======
               
->>>>>>> 0e82dbc7
             ) : (
               <OutputDocumentDisplay
                 generatedDocument={generatedDocument}
