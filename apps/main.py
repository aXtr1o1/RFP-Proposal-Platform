--- conflicted
+++ resolved
@@ -148,6 +148,7 @@
         logger.info(f"Received docConfig: {doc_config}")
         logger.info(f"Timestamp: {timestamp}")
         logger.info(f"laguage received: {language}")
+        logger.info(f"laguage received: {language}")
         print(doc_config)
         onedrive_service = get_onedrive_service()
         
@@ -282,14 +283,6 @@
             output_path = generate_proposal(uuid=folder_name, user_config=doc_config, language=language)
             logger.info(f"Comprehensive proposal PATH is here............: {output_path}")
             local_docx = os.path.join("output", f"{folder_name}.docx")
-<<<<<<< HEAD
-            onedrive_info = {}
-            try:
-                # ensure the destination folder exists
-                onedrive_service.ensure_folder_path(rfp_folder['drive_id'], search_path)
-
-                # upload into the SAME folder
-=======
             local_pdf = os.path.join("output", f"{folder_name}.pdf")
             try:
                 convert(local_docx, local_pdf)
@@ -306,33 +299,12 @@
 
             try:
                 onedrive_service.ensure_folder_path(rfp_folder['drive_id'], search_path)
->>>>>>> d9dbfe04
                 dest_rel_path = f"{search_path}/{folder_name}.docx"
                 uploaded_item = onedrive_service.upload_small_file(
                     rfp_folder['drive_id'],
                     dest_rel_path,
                     local_docx
                 )
-<<<<<<< HEAD
-
-                # webUrl is the OneDrive/SharePoint UI link (good for opening/previewing)
-                web_url = uploaded_item.get("webUrl")
-
-                # optional: create a view-only share link for easy embedding
-                share_url = onedrive_service.create_share_link(
-                    rfp_folder['drive_id'],
-                    uploaded_item.get("id"),
-                    scope="anonymous",  # or "organization"
-                    link_type="view"
-                )
-
-                onedrive_info = {
-                    "uploaded": True,
-                    "webUrl": web_url,
-                    "shareUrl": share_url  # might be None if policy blocks createLink
-                }
-                logger.info(f"Uploaded proposal to OneDrive: {web_url}")
-=======
                 web_url_docx = uploaded_item.get("webUrl")
 
 
@@ -386,7 +358,6 @@
                     logger.info(f"Uploaded PDF to OneDrive: {web_url_pdf}")
                     logger.info(f"Share link (PDF): {share_pdf}")
 
->>>>>>> d9dbfe04
             except Exception as e:
                 logger.warning(f"OneDrive upload failed: {e}")
                 onedrive_info = {"uploaded": False, "error": str(e)}
@@ -396,13 +367,8 @@
             
         return {
             "folder_name": folder_name,
-<<<<<<< HEAD
-    "download_url": f"/download/{folder_name}.docx",
-    "onedrive": onedrive_info
-=======
             "onedrive": onedrive_info,
             "supabase_url" : pdf_supabase_url,
->>>>>>> d9dbfe04
         }
     
     except HTTPException:
