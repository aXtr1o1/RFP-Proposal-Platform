--- conflicted
+++ resolved
@@ -19,21 +19,13 @@
 
 app.add_middleware(
     CORSMiddleware,
-<<<<<<< HEAD
     allow_origins=["*"], 
-=======
-    allow_origins=["*"],
->>>>>>> aef38312
     allow_methods=["*"],
     allow_headers=["*"],
     allow_credentials=True,
 )
 
 app.include_router(rfp_router, tags=["proposal"])
-<<<<<<< HEAD
-=======
-
->>>>>>> aef38312
 @app.on_event("startup")
 async def startup_event():
     logger.info("RFP Proposal Platform API started")
