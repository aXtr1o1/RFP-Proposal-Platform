import logging
from fastapi import APIRouter, HTTPException, Body, Path
from pydantic import BaseModel
from typing import Optional, Dict, Any

from apps.wordgenAgent.app.api import wordgen_api
from apps.api.services.supabase_service import get_pdf_urls_by_uuid

logger = logging.getLogger("routes.rfp")
router = APIRouter()

class InitialGenRequest(BaseModel):
    config: Optional[str] = None           
    docConfig: Optional[Dict[str, Any]] = None
    timestamp: Optional[str] = None
    language: Optional[str] = "english"   

@router.post("/initialgen/{uuid}")
def initialgen(uuid: str = Path(...), request: InitialGenRequest = Body(...)):
    try:

        user_config = request.config
        doc_config = request.docConfig
        language = request.language

        logger.info(f"Received config: {user_config}")
        logger.info(f"Received docConfig: {doc_config}")
        logger.info(f"laguage received: {language}")

        urls = get_pdf_urls_by_uuid(uuid)
        if not urls or not urls.get("rfp_url") or not urls.get("supporting_url"):
            raise HTTPException(status_code=404, detail="RFP/Supporting URLs not found for UUID")
        logger.info(f"initialgen: uuid={uuid} urls-ok language={request.language}")
        outline = None
        if request.docConfig and isinstance(request.docConfig, dict):
            outline = request.docConfig.get("outline")
        result = wordgen_api.generate_complete_proposal(
            uuid=uuid,
            rfp_url=urls["rfp_url"],
            supporting_url=urls["supporting_url"],
            user_config=request.config or "",
            doc_config=request.docConfig or {},
            language=(request.language or "english").lower(),
            outline=outline,
        )
        
        return result
    

    except HTTPException:
        logger.exception("initialgen HTTP error")
        raise
    except Exception as e:
        logger.exception("initialgen failed")
        raise HTTPException(status_code=500, detail=str(e))

from fastapi.responses import FileResponse
import os

@router.get("/download/{filename}")
def download(filename: str):
    path = os.path.join("output", filename)
    if not os.path.exists(path):
        raise HTTPException(status_code=404, detail="File not found")
    return FileResponse(path=path, filename=filename)




from apps.regen_services.regen_prompt import regen_proposal_chat
from apps.wordgenAgent.app.wordcom import build_word_from_proposal
import time
from apps.supabase.supabase_service import upload_and_save_files , get_comments_base
from docx2pdf import convert
import pythoncom


@router.post("/regenerate/{uuid}")
# def regeneration_process(uuid: str = Path(..., description="Folder name to process"), request: InitialGenRequest = Body(...)):
#     try:
#         user_config = request.config
#         doc_config = request.docConfig
#         language = request.language

<<<<<<< HEAD
#         logger.info(f"Received config: {user_config}")
#         logger.info(f"Received docConfig: {doc_config}")
#         logger.info(f"laguage received: {language}")

#         payload = get_comments_base(uuid=uuid)
        

#         context = regen_proposal_chat(payload=payload, language=language)

#         build_word_from_proposal(context, output_path=f"output/{uuid}.docx", visible=False , user_config=doc_config, language=language)
=======
        logger.info(f"Received config: {user_config}")
        logger.info(f"Received docConfig: {doc_config}")
        logger.info(f"laguage received: {language}")
        logger.info("this is the payload start da bois")
        time.sleep(3)
        payload = get_comments_base(uuid=uuid)
        logger.info(f"payload generated ra bois {payload}")

        context = regen_proposal_chat(payload=payload, language=language)
        logger.info(f"context generated my boy {context}")
        build_word_from_proposal(context, output_path=f"output/{uuid}.docx", visible=False , user_config=doc_config, language=language)
>>>>>>> 4640fd90
        
#         local_docx = os.path.join("output", f"{uuid}.docx")
#         local_pdf = os.path.join("output", f"{uuid}.pdf")
        
#         try:
#             pythoncom.CoInitialize()
#             convert(local_docx, local_pdf)
#             logger.info(f"Converted DOCX to PDF: {local_pdf}")
#             url = upload_and_save_files(word_file_path=local_docx, word_file_name=f"{uuid}.docx", pdf_file_path=local_pdf, pdf_file_name=f"{uuid}.pdf", uuid = uuid)
#         finally:
#             pythoncom.CoUninitialize()
#             os.remove(local_docx)
#             os.remove(local_pdf)

#         print("regen has been Completed !!!")
#         return url

#     except ImportError as e:   
#         logger.info(f"domething somthing cumthing pumthing")
def func ():
    logger.info("Regenerate called")
    return "API returned"<|MERGE_RESOLUTION|>--- conflicted
+++ resolved
@@ -82,30 +82,16 @@
 #         doc_config = request.docConfig
 #         language = request.language
 
-<<<<<<< HEAD
-#         logger.info(f"Received config: {user_config}")
-#         logger.info(f"Received docConfig: {doc_config}")
-#         logger.info(f"laguage received: {language}")
+        # logger.info(f"Received config: {user_config}")
+        # logger.info(f"Received docConfig: {doc_config}")
+        # logger.info(f"laguage received: {language}")
 
-#         payload = get_comments_base(uuid=uuid)
+        # payload = get_comments_base(uuid=uuid)
         
 
-#         context = regen_proposal_chat(payload=payload, language=language)
+        # context = regen_proposal_chat(payload=payload, language=language)
 
-#         build_word_from_proposal(context, output_path=f"output/{uuid}.docx", visible=False , user_config=doc_config, language=language)
-=======
-        logger.info(f"Received config: {user_config}")
-        logger.info(f"Received docConfig: {doc_config}")
-        logger.info(f"laguage received: {language}")
-        logger.info("this is the payload start da bois")
-        time.sleep(3)
-        payload = get_comments_base(uuid=uuid)
-        logger.info(f"payload generated ra bois {payload}")
-
-        context = regen_proposal_chat(payload=payload, language=language)
-        logger.info(f"context generated my boy {context}")
-        build_word_from_proposal(context, output_path=f"output/{uuid}.docx", visible=False , user_config=doc_config, language=language)
->>>>>>> 4640fd90
+        # build_word_from_proposal(context, output_path=f"output/{uuid}.docx", visible=False , user_config=doc_config, language=language)
         
 #         local_docx = os.path.join("output", f"{uuid}.docx")
 #         local_pdf = os.path.join("output", f"{uuid}.pdf")
