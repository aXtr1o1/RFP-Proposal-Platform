--- conflicted
+++ resolved
@@ -5,14 +5,13 @@
 from fastapi import APIRouter, HTTPException, Body, Path
 from fastapi.responses import StreamingResponse, JSONResponse
 from pydantic import BaseModel
-import asyncio
-from concurrent.futures import ThreadPoolExecutor
 
 from apps.wordgenAgent.app.api import wordgen_api
 from apps.api.services.supabase_service import (
     get_pdf_urls_by_uuid,
     get_generated_markdown
 )
+
 
 from apps.regen_services.regen_prompt import regenerate_markdown_with_comments
 
@@ -21,7 +20,6 @@
 logger = logging.getLogger("routes.rfp")
 router = APIRouter()
 
-background_executor = ThreadPoolExecutor(max_workers=2)
 
 class InitialGenRequest(BaseModel):
     config: Optional[str] = None
@@ -30,44 +28,51 @@
     language: Optional[str] = "english" 
     commentConfig: Optional[Dict[str, Any]] = None
 
+
 @router.post("/initialgen/{uuid}")
 def initialgen(uuid: str = Path(...), request: InitialGenRequest = Body(...)):
     try:
-        logger.info(f"Starting initialgen with streaming for uuid={uuid}")
-        logger.info(f"Config: {request.config}, DocConfig: {request.docConfig}, Language: {request.language}")
+        user_config = request.config
+        doc_config = request.docConfig
+        language = request.language
+
+        logger.info(f"Received config: {user_config}")
+        logger.info(f"Received docConfig: {doc_config}")
+        logger.info(f"language received: {language}")
 
         urls = get_pdf_urls_by_uuid(uuid)
         if not urls or not urls.get("rfp_url") or not urls.get("supporting_url"):
             raise HTTPException(status_code=404, detail="RFP/Supporting URLs not found for UUID")
         
-        logger.info(f"URLs fetched for uuid={uuid}")
-        
+        logger.info(f"initialgen: uuid={uuid} urls-ok language={request.language}")
         outline = None
         if request.docConfig and isinstance(request.docConfig, dict):
             outline = request.docConfig.get("outline")
         
-        def gen():
-            generator = wordgen_api.generate_complete_proposal(
-                uuid=uuid,
-                rfp_url=urls["rfp_url"],
-                supporting_url=urls["supporting_url"],
-                user_config=request.config or "",
-                doc_config=request.docConfig or {},
-                language=(request.language or "english").lower(),
-                outline=outline,
-            )
-            
-            for chunk in generator:
-                yield chunk
-            logger.info("Streaming complete, triggering background Word/PDF generation...")
-            background_executor.submit(
-                convert_markdown_to_files_background,
-                uuid,
-                request.docConfig,
-                (request.language or "english").lower()
-            )
+        generator = wordgen_api.generate_complete_proposal(
+            uuid=uuid,
+            rfp_url=urls["rfp_url"],
+            supporting_url=urls["supporting_url"],
+            user_config=request.config or "",
+            doc_config=request.docConfig or {},
+            language=(request.language or "english").lower(),
+            outline=outline,
+        )
         
-        return StreamingResponse(gen(), media_type="text/event-stream")
+        for _ in generator:
+            pass  
+        final_markdown = get_generated_markdown(uuid)
+        if not final_markdown:
+            raise HTTPException(status_code=500, detail="Proposal generation succeeded but markdown not saved")
+        urls = generate_word_and_pdf_from_markdown(
+            uuid=uuid,
+            markdown=final_markdown,
+            doc_config=request.docConfig,
+            language=(request.language or "english").lower()
+        )
+        
+
+        return {"status": "success", "uuid": uuid, "proposal_content": final_markdown,"wordLink":urls['proposal_word_url'],"pdfLink":urls['proposal_pdf_url']}
 
     except HTTPException:
         logger.exception("initialgen HTTP error")
@@ -75,34 +80,6 @@
     except Exception as e:
         logger.exception("initialgen failed")
         raise HTTPException(status_code=500, detail=str(e))
-
-
-def convert_markdown_to_files_background(uuid: str, doc_config: Optional[Dict[str, Any]], language: str):
-    try:
-        import time
-        time.sleep(2)
-        
-        logger.info(f"Background: Fetching markdown for uuid={uuid}")
-        final_markdown = get_generated_markdown(uuid)
-        if not final_markdown:
-            logger.error(f"Background: No markdown found for uuid={uuid}")
-            return
-        
-        logger.info(f"Background: Converting markdown to Word/PDF for uuid={uuid}")
-        urls_result = generate_word_and_pdf_from_markdown(
-            uuid=uuid,
-            markdown=final_markdown,
-            doc_config=doc_config,
-            language=language
-        )
-        
-        logger.info(f"Background: Word URL: {urls_result['proposal_word_url']}")
-        logger.info(f"Background: PDF URL: {urls_result['proposal_pdf_url']}")
-        logger.info(f"Background: Conversion complete for uuid={uuid}")
-        
-    except Exception as e:
-        logger.exception(f"Background conversion failed for uuid={uuid}: {e}")
-
 
 
 @router.post("/regenerate/{uuid}")
@@ -118,41 +95,13 @@
         result = regenerate_markdown_with_comments(
             uuid=uuid,
             language=request.language or "english",
+            docConfig=request.docConfig,
             
         )
         
-<<<<<<< HEAD
         logger.info(f"Markdown regeneration completed for uuid={uuid}")
         logger.info(f"Regen Markdown{result}")
         return JSONResponse(result)
-=======
-        updated_markdown = result.get("updated_markdown", "")
-        if not updated_markdown:
-            raise HTTPException(status_code=500, detail="Regeneration failed: no markdown returned")
-        
-        logger.info(f"Markdown regenerated, length: {len(updated_markdown)} chars")
-
-        logger.info("Converting updated markdown to Word and PDF...")
-        urls_result = generate_word_and_pdf_from_markdown(
-            uuid=uuid,
-            markdown=updated_markdown,
-            doc_config=request.docConfig,
-            language=(request.language or "english").lower()
-        )
-        
-        logger.info(f"Word URL: {urls_result['proposal_word_url']}")
-        logger.info(f"PDF URL: {urls_result['proposal_pdf_url']}")
-        
-        return JSONResponse({
-            "status": "success",
-            "uuid": uuid,
-            "updated_markdown": updated_markdown,
-            "modifications_applied": result.get("modifications_applied", 0),
-            "proposal_word_url": urls_result["proposal_word_url"],
-            "proposal_pdf_url": urls_result["proposal_pdf_url"],
-            "language": request.language or "english"
-        })
->>>>>>> c26bb289
     
     except HTTPException:
         logger.exception(f"regenerate HTTP error for uuid={uuid}")
@@ -161,44 +110,74 @@
         logger.exception(f"regenerate failed for uuid={uuid}")
         raise HTTPException(status_code=500, detail=str(e))
 
-@router.get("/download/{uuid}")
+
+@router.get("/chat-stream/{uuid}")
+def chat_stream(uuid: str = Path(..., description="UUID for this proposal"),
+                language: Optional[str] = "english"):
+    try:
+        urls = get_pdf_urls_by_uuid(uuid)
+        if not urls or not urls.get("rfp_url") or not urls.get("supporting_url"):
+            raise HTTPException(status_code=404, detail="RFP/Supporting URLs not found for UUID")
+        
+        logger.info(f"chat-stream: uuid={uuid} lang={language}")
+
+        def gen():
+            for chunk in wordgen_api.iter_initialgen_stream(
+                uuid=uuid,
+                rfp_url=urls["rfp_url"],
+                supporting_url=urls["supporting_url"],
+                language=(language or "english").lower(),
+            ):
+                yield chunk
+
+        return StreamingResponse(gen(), media_type="text/event-stream")
+
+    except HTTPException:
+        logger.exception("chat_stream HTTP error")
+        raise
+    except Exception as e:
+        logger.exception("chat_stream failed")
+        raise HTTPException(status_code=500, detail=str(e))
+
+class DownloadRequest(BaseModel):
+    docConfig: Optional[Dict[str, Any]] = None
+    language: Optional[str] = "english"
+
+
+@router.post("/download/{uuid}")
 def download_proposal(
     uuid: str = Path(..., description="UUID for this proposal"),
-    language: Optional[str] = "english"
+    request: DownloadRequest = Body(...)
 ):
     try:
-        from apps.api.services.supabase_service import supabase, DATA_TABLE
-        
-        logger.info(f"Fetching saved Word/PDF URLs for uuid={uuid}")
-    
-        res = supabase.table(DATA_TABLE).select(
-            "Proposal_word, Proposal_pdf"
-        ).eq("uuid", uuid).maybe_single().execute()
-        
-        if not res.data:
+        logger.info(f"Fetching generated markdown for uuid={uuid}")
+        md = get_generated_markdown(uuid)
+        if not md:
             raise HTTPException(
-                status_code=404,
-                detail=f"No proposal files found for uuid={uuid}. Run /initialgen first."
+                status_code=404, 
+                detail="No generated content found. Run /initialgen or /chat-stream first."
             )
         
-        proposal_word_url = res.data.get("Proposal_word", "")
-        proposal_pdf_url = res.data.get("Proposal_pdf", "")
+        logger.info(f"Markdown retrieved for uuid={uuid}, length={len(md)} chars")
+        logger.info(f"Starting document generation for uuid={uuid}, language={request.language}")
         
-        if not proposal_word_url and not proposal_pdf_url:
-            raise HTTPException(
-                status_code=404,
-                detail="Proposal files not generated yet. Run /initialgen first."
-            )
+        urls = generate_word_and_pdf_from_markdown(
+            uuid=uuid,
+            markdown=md,
+            doc_config=request.docConfig,
+            language=(request.language or "english").lower()
+        )
         
-        logger.info(f"Word URL: {proposal_word_url}")
-        logger.info(f"PDF URL: {proposal_pdf_url}")
+        logger.info(f"Document generation completed for uuid={uuid}")
+        logger.info(f"Word URL: {urls['proposal_word_url']}")
+        logger.info(f"PDF URL: {urls['proposal_pdf_url']}")
         
         return JSONResponse({
             "status": "success",
             "uuid": uuid,
-            "proposal_word_url": proposal_word_url,
-            "proposal_pdf_url": proposal_pdf_url,
-            "language": language or "english"
+            "proposal_word_url": urls["proposal_word_url"],
+            "proposal_pdf_url": urls["proposal_pdf_url"],
+            "language": request.language or "english",
         })
     
     except HTTPException:
